/*
 * Copyright (c) 2002-2021, the original author(s).
 *
 * This software is distributable under the BSD license. See the terms of the
 * BSD license in the documentation provided with this software.
 *
 * https://opensource.org/licenses/BSD-3-Clause
 */
package org.jline.reader;

import java.io.File;
import java.io.InputStream;
import java.util.Collection;
import java.util.Map;
import java.util.function.IntConsumer;

import org.jline.keymap.KeyMap;
import org.jline.terminal.MouseEvent;
import org.jline.terminal.Terminal;
import org.jline.utils.AttributedString;

/** Read lines from the console, with input editing.
 *
 * <h2>Thread safety</h2>
 * The <code>LineReader</code> implementations are not thread safe,
 * thus you should not attempt to use a single reader in several threads.
 * Any attempt to call one of the <code>readLine</code> call while one is
 * already executing in a different thread will immediately result in an
 * <code>IllegalStateException</code> being thrown.  Other calls may lead to
 * unknown behaviors. There is one exception though: users are allowed to call
 * {@link #printAbove(String)} or {@link #printAbove(AttributedString)} at
 * any time to allow text to be printed above the current prompt.
 *
 * <h2>Prompt strings</h2>
 * It is traditional for an interactive console-based program
 * to print a short prompt string to signal that the user is expected
 * to type a command.  JLine supports 3 kinds of prompt string:
 * <ul>
 * <li> The normal prompt at the start (left) of the initial line of a command.
 * <li> An optional right prompt at the right border of the initial line.
 * <li> A start (left) prompt for continuation lines.  I.e. the lines
 * after the first line of a multi-line command.
 * </ul>
 * <p>
 * All of these are specified with prompt templates,
 * which are similar to {@code printf} format strings,
 * using the character {@code '%'} to indicate special functionality.
 * </p>
 * The pattern may include ANSI escapes.
 * It may include these template markers:
 * <dl>
 * <dt>{@code %N}</dt>
 * <dd>A line number. This is the sum of {@code getLineNumber()}
 *   and a counter starting with 1 for the first continuation line.
 * </dd>
 * <dt>{@code %M}</dt>
 * <dd>A short word explaining what is "missing". This is supplied from
 * the {@link EOFError#getMissing()} method, if provided.
 * Defaults to an empty string.
 * </dd>
 * <dt>{@code %}<var>n</var>{@code P}<var>c</var></dt>
 * <dd>Insert padding at this position, repeating the following
 *   character <var>c</var> as needed to bring the total prompt
 *   column width as specified by the digits <var>n</var>.
 * </dd>
 * <dt>{@code %P}<var>c</var></dt>
 * <dd>As before, but use width from the initial prompt.
 * </dd>
 * <dt>{@code %%}</dt>
 * <dd>A literal {@code '%'}.
 * </dd>
 * <dt><code>%{</code></dt><dt><code>%}</code></dt>
 * <dd>Text between a <code>%{</code>...<code>%}</code> pair is printed as
 * part of a prompt, but not interpreted by JLine
 * (except that {@code '%'}-escapes are processed).  The text is assumed
 * to take zero columns (not move the cursor).  If it changes the style,
 * you're responsible for changing it back.  Standard ANSI escape sequences
 * do not need to be within a <code>%{</code>...<code>%}</code> pair
 * (though can be) since JLine knows how to deal with them.  However,
 * these delimiters are needed for unusual non-standard escape sequences.
 * </dd>
 * </dl>
 */
public interface LineReader {

    /**
     * System property that can be set to avoid a warning being logged
     * when using a Parser which does not return {@link CompletingParsedLine} objects.
     */
    String PROP_SUPPORT_PARSEDLINE = "org.jline.reader.support.parsedline";

    //
    // Widget names
    //
    String CALLBACK_INIT = "callback-init";
    String CALLBACK_FINISH = "callback-finish";
    String CALLBACK_KEYMAP = "callback-keymap";

    String ACCEPT_AND_INFER_NEXT_HISTORY = "accept-and-infer-next-history";
    String ACCEPT_AND_HOLD = "accept-and-hold";
    String ACCEPT_LINE = "accept-line";
    String ACCEPT_LINE_AND_DOWN_HISTORY = "accept-line-and-down-history";
    String ARGUMENT_BASE = "argument-base";
    String BACKWARD_CHAR = "backward-char";
    String BACKWARD_DELETE_CHAR = "backward-delete-char";
    String BACKWARD_DELETE_WORD = "backward-delete-word";
    String BACKWARD_KILL_LINE = "backward-kill-line";
    String BACKWARD_KILL_WORD = "backward-kill-word";
    String BACKWARD_WORD = "backward-word";
    String BEEP = "beep";
    String BEGINNING_OF_BUFFER_OR_HISTORY = "beginning-of-buffer-or-history";
    String BEGINNING_OF_HISTORY = "beginning-of-history";
    String BEGINNING_OF_LINE = "beginning-of-line";
    String BEGINNING_OF_LINE_HIST = "beginning-of-line-hist";
    String CAPITALIZE_WORD = "capitalize-word";
    String CHARACTER_SEARCH = "character-search";
    String CHARACTER_SEARCH_BACKWARD = "character-search-backward";
    String CLEAR = "clear";
    String CLEAR_SCREEN = "clear-screen";
    String COMPLETE_PREFIX = "complete-prefix";
    String COMPLETE_WORD = "complete-word";
    String COPY_PREV_WORD = "copy-prev-word";
    String COPY_REGION_AS_KILL = "copy-region-as-kill";
    String DELETE_CHAR = "delete-char";
    String DELETE_CHAR_OR_LIST = "delete-char-or-list";
    String DELETE_WORD = "delete-word";
    String DIGIT_ARGUMENT = "digit-argument";
    String DO_LOWERCASE_VERSION = "do-lowercase-version";
    String DOWN_CASE_WORD = "down-case-word";
    String DOWN_HISTORY = "down-history";
    String DOWN_LINE = "down-line";
    String DOWN_LINE_OR_HISTORY = "down-line-or-history";
    String DOWN_LINE_OR_SEARCH = "down-line-or-search";
    String EDIT_AND_EXECUTE_COMMAND = "edit-and-execute-command";
    String EMACS_BACKWARD_WORD = "emacs-backward-word";
    String EMACS_EDITING_MODE = "emacs-editing-mode";
    String EMACS_FORWARD_WORD = "emacs-forward-word";
    String END_OF_BUFFER_OR_HISTORY = "end-of-buffer-or-history";
    String END_OF_HISTORY = "end-of-history";
    String END_OF_LINE = "end-of-line";
    String END_OF_LINE_HIST = "end-of-line-hist";
    String EXCHANGE_POINT_AND_MARK = "exchange-point-and-mark";
    String EXECUTE_NAMED_CMD = "execute-named-cmd";
    String EXPAND_HISTORY = "expand-history";
    String EXPAND_OR_COMPLETE = "expand-or-complete";
    String EXPAND_OR_COMPLETE_PREFIX = "expand-or-complete-prefix";
    String EXPAND_WORD = "expand-word";
    String FRESH_LINE = "fresh-line";
    String FORWARD_CHAR = "forward-char";
    String FORWARD_WORD = "forward-word";
    String HISTORY_BEGINNING_SEARCH_BACKWARD = "history-beginning-search-backward";
    String HISTORY_BEGINNING_SEARCH_FORWARD = "history-beginning-search-forward";
    String HISTORY_INCREMENTAL_PATTERN_SEARCH_BACKWARD = "history-incremental-pattern-search-backward";
    String HISTORY_INCREMENTAL_PATTERN_SEARCH_FORWARD = "history-incremental-pattern-search-forward";
    String HISTORY_INCREMENTAL_SEARCH_BACKWARD = "history-incremental-search-backward";
    String HISTORY_INCREMENTAL_SEARCH_FORWARD = "history-incremental-search-forward";
    String HISTORY_SEARCH_BACKWARD = "history-search-backward";
    String HISTORY_SEARCH_FORWARD = "history-search-forward";
    String INSERT_CLOSE_CURLY = "insert-close-curly";
    String INSERT_CLOSE_PAREN = "insert-close-paren";
    String INSERT_CLOSE_SQUARE = "insert-close-square";
    String INFER_NEXT_HISTORY = "infer-next-history";
    String INSERT_COMMENT = "insert-comment";
    String INSERT_LAST_WORD = "insert-last-word";
    String KILL_BUFFER = "kill-buffer";
    String KILL_LINE = "kill-line";
    String KILL_REGION = "kill-region";
    String KILL_WHOLE_LINE = "kill-whole-line";
    String KILL_WORD = "kill-word";
    String LIST_CHOICES = "list-choices";
    String LIST_EXPAND = "list-expand";
    String MAGIC_SPACE = "magic-space";
    String MENU_EXPAND_OR_COMPLETE = "menu-expand-or-complete";
    String MENU_COMPLETE = "menu-complete";
    String MENU_SELECT = "menu-select";
    String NEG_ARGUMENT = "neg-argument";
    String OVERWRITE_MODE = "overwrite-mode";
    String PUT_REPLACE_SELECTION = "put-replace-selection";
    String QUOTED_INSERT = "quoted-insert";
    String READ_COMMAND = "read-command";
    String RECURSIVE_EDIT = "recursive-edit";
    String REDISPLAY = "redisplay";
    String REDRAW_LINE = "redraw-line";
    String REDO = "redo";
    String REVERSE_MENU_COMPLETE = "reverse-menu-complete";
    String SELF_INSERT = "self-insert";
    String SELF_INSERT_UNMETA = "self-insert-unmeta";
    String SEND_BREAK = "abort";
    String SET_LOCAL_HISTORY = "set-local-history";
    String SET_MARK_COMMAND = "set-mark-command";
    String SPELL_WORD = "spell-word";
    String SPLIT_UNDO = "split-undo";
    String TRANSPOSE_CHARS = "transpose-chars";
    String TRANSPOSE_WORDS = "transpose-words";
    String UNDEFINED_KEY = "undefined-key";
    String UNDO = "undo";
    String UNIVERSAL_ARGUMENT = "universal-argument";
    String UP_CASE_WORD = "up-case-word";
    String UP_HISTORY = "up-history";
    String UP_LINE = "up-line";
    String UP_LINE_OR_HISTORY = "up-line-or-history";
    String UP_LINE_OR_SEARCH = "up-line-or-search";
    String VI_ADD_EOL = "vi-add-eol";
    String VI_ADD_NEXT = "vi-add-next";
    String VI_BACKWARD_BLANK_WORD = "vi-backward-blank-word";
    String VI_BACKWARD_BLANK_WORD_END = "vi-backward-blank-word-end";
    String VI_BACKWARD_CHAR = "vi-backward-char";
    String VI_BACKWARD_DELETE_CHAR = "vi-backward-delete-char";
    String VI_BACKWARD_KILL_WORD = "vi-backward-kill-word";
    String VI_BACKWARD_WORD = "vi-backward-word";
    String VI_BACKWARD_WORD_END = "vi-backward-word-end";
    String VI_BEGINNING_OF_LINE = "vi-beginning-of-line";
    String VI_CHANGE = "vi-change-to";
    String VI_CHANGE_EOL = "vi-change-eol";
    String VI_CHANGE_WHOLE_LINE = "vi-change-whole-line";
    String VI_CMD_MODE = "vi-cmd-mode";
    String VI_DELETE = "vi-delete";
    String VI_DELETE_CHAR = "vi-delete-char";
    String VI_DIGIT_OR_BEGINNING_OF_LINE = "vi-digit-or-beginning-of-line";
    String VI_DOWN_LINE_OR_HISTORY = "vi-down-line-or-history";
    String VI_END_OF_LINE = "vi-end-of-line";
    String VI_FETCH_HISTORY = "vi-fetch-history";
    String VI_FIND_NEXT_CHAR = "vi-find-next-char";
    String VI_FIND_NEXT_CHAR_SKIP = "vi-find-next-char-skip";
    String VI_FIND_PREV_CHAR = "vi-find-prev-char";
    String VI_FIND_PREV_CHAR_SKIP = "vi-find-prev-char-skip";
    String VI_FIRST_NON_BLANK = "vi-first-non-blank";
    String VI_FORWARD_BLANK_WORD = "vi-forward-blank-word";
    String VI_FORWARD_BLANK_WORD_END = "vi-forward-blank-word-end";
    String VI_FORWARD_CHAR = "vi-forward-char";
    String VI_FORWARD_WORD = "vi-forward-word";
    String VI_FORWARD_WORD_END = "vi-forward-word-end";
    String VI_GOTO_COLUMN = "vi-goto-column";
    String VI_HISTORY_SEARCH_BACKWARD = "vi-history-search-backward";
    String VI_HISTORY_SEARCH_FORWARD = "vi-history-search-forward";
    String VI_INSERT = "vi-insert";
    String VI_INSERT_BOL = "vi-insert-bol";
    String VI_INSERT_COMMENT = "vi-insert-comment";
    String VI_JOIN = "vi-join";
    String VI_KILL_EOL = "vi-kill-eol";
    String VI_KILL_LINE = "vi-kill-line";
    String VI_MATCH_BRACKET = "vi-match-bracket";
    String VI_OPEN_LINE_ABOVE = "vi-open-line-above";
    String VI_OPEN_LINE_BELOW = "vi-open-line-below";
    String VI_OPER_SWAP_CASE = "vi-oper-swap-case";
    String VI_PUT_AFTER = "vi-put-after";
    String VI_PUT_BEFORE = "vi-put-before";
    String VI_QUOTED_INSERT = "vi-quoted-insert";
    String VI_REPEAT_CHANGE = "vi-repeat-change";
    String VI_REPEAT_FIND = "vi-repeat-find";
    String VI_REPEAT_SEARCH = "vi-repeat-search";
    String VI_REPLACE = "vi-replace";
    String VI_REPLACE_CHARS = "vi-replace-chars";
    String VI_REV_REPEAT_FIND = "vi-rev-repeat-find";
    String VI_REV_REPEAT_SEARCH = "vi-rev-repeat-search";
    String VI_SET_BUFFER = "vi-set-buffer";
    String VI_SUBSTITUTE = "vi-substitute";
    String VI_SWAP_CASE = "vi-swap-case";
    String VI_UNDO_CHANGE = "vi-undo-change";
    String VI_UP_LINE_OR_HISTORY = "vi-up-line-or-history";
    String VI_YANK = "vi-yank";
    String VI_YANK_EOL = "vi-yank-eol";
    String VI_YANK_WHOLE_LINE = "vi-yank-whole-line";
    String VISUAL_LINE_MODE = "visual-line-mode";
    String VISUAL_MODE = "visual-mode";
    String WHAT_CURSOR_POSITION = "what-cursor-position";
    String YANK = "yank";
    String YANK_POP = "yank-pop";
    String MOUSE = "mouse";
    String FOCUS_IN = "terminal-focus-in";
    String FOCUS_OUT = "terminal-focus-out";

    String BEGIN_PASTE = "begin-paste";

    //
    // KeyMap names
    //

    String VICMD = "vicmd";
    String VIINS = "viins";
    String VIOPP = "viopp";
    String VISUAL = "visual";
    String MAIN = "main";
    String EMACS = "emacs";
    String SAFE = ".safe";
    String DUMB = "dumb";
    String MENU = "menu";

    //
    // Variable names
    //

    String BIND_TTY_SPECIAL_CHARS = "bind-tty-special-chars";
    String COMMENT_BEGIN = "comment-begin";
    String BELL_STYLE = "bell-style";
    String PREFER_VISIBLE_BELL = "prefer-visible-bell";
    /** tab completion: if candidates are more than list-max a question will be asked before displaying them */
    String LIST_MAX = "list-max";
    /**
     * tab completion: if candidates are less than menu-list-max
     * they are displayed in a list below the field to be completed
     */
    String MENU_LIST_MAX = "menu-list-max";

    String DISABLE_HISTORY = "disable-history";
    String DISABLE_COMPLETION = "disable-completion";
    String EDITING_MODE = "editing-mode";
    String KEYMAP = "keymap";
    String BLINK_MATCHING_PAREN = "blink-matching-paren";
    String WORDCHARS = "WORDCHARS";
    String REMOVE_SUFFIX_CHARS = "REMOVE_SUFFIX_CHARS";
    String SEARCH_TERMINATORS = "search-terminators";
    /** Number of matching errors that are accepted by the completion matcher */
    String ERRORS = "errors";
    /** Property for the "others" group name */
    String OTHERS_GROUP_NAME = "OTHERS_GROUP_NAME";
    /** Property for the "original" group name */
    String ORIGINAL_GROUP_NAME = "ORIGINAL_GROUP_NAME";
    /** Completion style for displaying groups name */
    String COMPLETION_STYLE_GROUP = "COMPLETION_STYLE_GROUP";

    String COMPLETION_STYLE_LIST_GROUP = "COMPLETION_STYLE_LIST_GROUP";
    /** Completion style for displaying the current selected item */
    String COMPLETION_STYLE_SELECTION = "COMPLETION_STYLE_SELECTION";

    String COMPLETION_STYLE_LIST_SELECTION = "COMPLETION_STYLE_LIST_SELECTION";
    /** Completion style for displaying the candidate description */
    String COMPLETION_STYLE_DESCRIPTION = "COMPLETION_STYLE_DESCRIPTION";

    String COMPLETION_STYLE_LIST_DESCRIPTION = "COMPLETION_STYLE_LIST_DESCRIPTION";
    /** Completion style for displaying the matching part of candidates */
    String COMPLETION_STYLE_STARTING = "COMPLETION_STYLE_STARTING";

    String COMPLETION_STYLE_LIST_STARTING = "COMPLETION_STYLE_LIST_STARTING";
    /** Completion style for displaying the list */
    String COMPLETION_STYLE_BACKGROUND = "COMPLETION_STYLE_BACKGROUND";

    String COMPLETION_STYLE_LIST_BACKGROUND = "COMPLETION_STYLE_LIST_BACKGROUND";
    /**
     * Set the template for prompts for secondary (continuation) lines.
     * This is a prompt template as described in the class header.
     */
    String SECONDARY_PROMPT_PATTERN = "secondary-prompt-pattern";
    /**
     * When in multiline edit mode, this variable can be used
     * to offset the line number displayed.
     */
    String LINE_OFFSET = "line-offset";

    /**
     * Timeout for ambiguous key sequences.
     * If the key sequence is ambiguous, i.e. there is a matching
     * sequence but the sequence is also a prefix for other bindings,
     * the next key press will be waited for a specified amount of
     * time.  If the timeout elapses, the matched sequence will be
     * used.
     */
    String AMBIGUOUS_BINDING = "ambiguous-binding";

    /**
     * Colon separated list of patterns that will not be saved in history.
     */
    String HISTORY_IGNORE = "history-ignore";

    /**
     * File system history path.
     */
    String HISTORY_FILE = "history-file";

    /**
     * Number of history items to keep in memory.
     */
    String HISTORY_SIZE = "history-size";

    /**
     * Number of history items to keep in the history file.
     */
    String HISTORY_FILE_SIZE = "history-file-size";

    /**
     * New line automatic indentation after opening/closing bracket.
     */
    String INDENTATION = "indentation";

    /**
     * Max buffer size for advanced features.
     * Once the length of the buffer reaches this threshold, no
     * advanced features will be enabled. This includes the undo
     * buffer, syntax highlighting, parsing, etc....
     */
    String FEATURES_MAX_BUFFER_SIZE = "features-max-buffer-size";

    /**
     * Min buffer size for tab auto-suggestions.
     * For shorter buffer sizes auto-suggestions are not resolved.
     */
    String SUGGESTIONS_MIN_BUFFER_SIZE = "suggestions-min-buffer-size";

    /**
<<<<<<< HEAD
     * Number of spaces to display a tabulation, the default is 4.
     */
    String TAB_WIDTH = "tab-width";
=======
     * Max number of times a command can be repeated.
     */
    String MAX_REPEAT_COUNT = "max-repeat-count";
>>>>>>> 7aa9c5e1

    Map<String, KeyMap<Binding>> defaultKeyMaps();

    enum Option {
        COMPLETE_IN_WORD,
        /** use camel case completion matcher */
        COMPLETE_MATCHER_CAMELCASE,
        /** use type completion matcher */
        COMPLETE_MATCHER_TYPO(true),
        DISABLE_EVENT_EXPANSION,
        HISTORY_VERIFY,
        HISTORY_IGNORE_SPACE(true),
        HISTORY_IGNORE_DUPS(true),
        HISTORY_REDUCE_BLANKS(true),
        HISTORY_BEEP(true),
        HISTORY_INCREMENTAL(true),
        HISTORY_TIMESTAMPED(true),
        /** when displaying candidates, group them by {@link Candidate#group()} */
        AUTO_GROUP(true),
        AUTO_MENU(true),
        AUTO_LIST(true),
        /** list candidates below the field to be completed */
        AUTO_MENU_LIST,
        RECOGNIZE_EXACT,
        /** display group name before each group (else display all group names first) */
        GROUP(true),
        /** when double tab to select candidate keep candidates grouped (else loose grouping) */
        GROUP_PERSIST,
        /** if completion is case insensitive or not */
        CASE_INSENSITIVE,
        LIST_AMBIGUOUS,
        LIST_PACKED,
        LIST_ROWS_FIRST,
        GLOB_COMPLETE,
        MENU_COMPLETE,
        /** if set and not at start of line before prompt, move to new line */
        AUTO_FRESH_LINE,

        /** After writing into the rightmost column, do we immediately
         * move to the next line (the default)? Or do we wait until
         * the next character.
         * If set, an input line that is exactly {@code N*columns} wide will
         * use {@code N} screen lines; otherwise it will use {@code N+1} lines.
         * When the cursor position is the right margin of the last line
         * (i.e. after {@code N*columns} normal characters), if this option
         * it set, the cursor will be remain on the last line (line {@code N-1},
         * zero-origin); if unset the cursor will be on the empty next line.
         * Regardless, for all except the last screen line if the cursor is at
         * the right margin, it will be shown at the start of the next line.
         */
        DELAY_LINE_WRAP,
        AUTO_PARAM_SLASH(true),
        AUTO_REMOVE_SLASH(true),
        /** FileNameCompleter: Use '/' character as a file directory separator */
        USE_FORWARD_SLASH,
        /** When hitting the <code>&lt;tab&gt;</code> key at the beginning of the line, insert a tabulation
         *  instead of completing.  This is mainly useful when {@link #BRACKETED_PASTE} is
         *  disabled, so that copy/paste of indented text does not trigger completion.
         */
        INSERT_TAB,
        MOUSE,
        DISABLE_HIGHLIGHTER,
        BRACKETED_PASTE(true),
        /**
         * Instead of printing a new line when the line is read, the entire line
         * (including the prompt) will be erased, thereby leaving the screen as it
         * was before the readLine call.
         */
        ERASE_LINE_ON_FINISH,

        /** if history search is fully case insensitive */
        CASE_INSENSITIVE_SEARCH,

        /** Automatic insertion of closing bracket */
        INSERT_BRACKET,

        /** Show command options tab completion candidates for zero length word */
        EMPTY_WORD_OPTIONS(true),

        /** Disable the undo feature */
        DISABLE_UNDO;

        private final boolean def;

        Option() {
            this(false);
        }

        Option(boolean def) {
            this.def = def;
        }

        public final boolean isSet(Map<Option, Boolean> options) {
            Boolean b = options.get(this);
            return b != null ? b : this.isDef();
        }

        public boolean isDef() {
            return def;
        }
    }

    enum RegionType {
        NONE,
        CHAR,
        LINE,
        PASTE
    }

    enum SuggestionType {
        /**
         * As you type command line suggestions are disabled.
         */
        NONE,
        /**
         * Prepare command line suggestions using command history.
         * Requires an additional widgets implementation.
         */
        HISTORY,
        /**
         * Prepare command line suggestions using command completer data.
         */
        COMPLETER,
        /**
         * Prepare command line suggestions using command completer data and/or command positional argument descriptions.
         * Requires an additional widgets implementation.
         */
        TAIL_TIP
    }

    /**
     * Read the next line and return the contents of the buffer.
     *
     * Equivalent to <code>readLine(null, null, null)</code>.
     *
     * @return the line read
     * @throws UserInterruptException if readLine was interrupted (using Ctrl-C for example)
     * @throws EndOfFileException if an EOF has been found (using Ctrl-D for example)
     * @throws java.io.IOError in case of other i/o errors
     */
    String readLine() throws UserInterruptException, EndOfFileException;

    /**
     * Read the next line with the specified character mask. If null, then
     * characters will be echoed. If 0, then no characters will be echoed.
     *
     * Equivalent to <code>readLine(null, mask, null)</code>
     *
     * @param mask      The mask character, <code>null</code> or <code>0</code>.
     * @return          A line that is read from the terminal, can never be null.
     * @throws UserInterruptException if readLine was interrupted (using Ctrl-C for example)
     * @throws EndOfFileException if an EOF has been found (using Ctrl-D for example)
     * @throws java.io.IOError in case of other i/o errors
     */
    String readLine(Character mask) throws UserInterruptException, EndOfFileException;

    /**
     * Read the next line with the specified prompt.
     * If null, then the default prompt will be used.
     *
     * Equivalent to <code>readLine(prompt, null, null)</code>
     *
     * @param prompt    The prompt to issue to the terminal, may be null.
     * @return          A line that is read from the terminal, can never be null.
     * @throws UserInterruptException if readLine was interrupted (using Ctrl-C for example)
     * @throws EndOfFileException if an EOF has been found (using Ctrl-D for example)
     * @throws java.io.IOError in case of other i/o errors
     */
    String readLine(String prompt) throws UserInterruptException, EndOfFileException;

    /**
     * Read a line from the <i>in</i> {@link InputStream}, and return the line
     * (without any trailing newlines).
     *
     * Equivalent to <code>readLine(prompt, mask, null)</code>
     *
     * @param prompt    The prompt to issue to the terminal, may be null.
     * @param mask      The mask character, <code>null</code> or <code>0</code>.
     * @return          A line that is read from the terminal, can never be null.
     * @throws UserInterruptException if readLine was interrupted (using Ctrl-C for example)
     * @throws EndOfFileException if an EOF has been found (using Ctrl-D for example)
     * @throws java.io.IOError in case of other i/o errors
     */
    String readLine(String prompt, Character mask) throws UserInterruptException, EndOfFileException;

    /**
     * Read a line from the <i>in</i> {@link InputStream}, and return the line
     * (without any trailing newlines).
     *
     * Equivalent to <code>readLine(prompt, null, mask, buffer)</code>
     *
     * @param prompt    The prompt to issue to the terminal, may be null.
     *   This is a template, with optional {@code '%'} escapes, as
     *   described in the class header.
     * @param mask      The character mask, may be null.
     * @param buffer    The default value presented to the user to edit, may be null.
     * @return          A line that is read from the terminal, can never be null.
     * @throws UserInterruptException if readLine was interrupted (using Ctrl-C for example)
     * @throws EndOfFileException if an EOF has been found (using Ctrl-D for example)
     * @throws java.io.IOError in case of other i/o errors
     */
    String readLine(String prompt, Character mask, String buffer) throws UserInterruptException, EndOfFileException;

    /**
     * Read a line from the <i>in</i> {@link InputStream}, and return the line
     * (without any trailing newlines).
     *
     * @param prompt      The prompt to issue to the terminal, may be null.
     *   This is a template, with optional {@code '%'} escapes, as
     *   described in the class header.
     * @param rightPrompt The right prompt
     *   This is a template, with optional {@code '%'} escapes, as
     *   described in the class header.
     * @param mask        The character mask, may be null.
     * @param buffer      The default value presented to the user to edit, may be null.
     * @return            A line that is read from the terminal, can never be null.
     *
     * @throws UserInterruptException if readLine was interrupted (using Ctrl-C for example)
     * @throws EndOfFileException if an EOF has been found (using Ctrl-D for example)
     * @throws java.io.IOError in case of other i/o errors
     */
    String readLine(String prompt, String rightPrompt, Character mask, String buffer)
            throws UserInterruptException, EndOfFileException;

    /**
     * Read a line from the <i>in</i> {@link InputStream}, and return the line
     * (without any trailing newlines).
     *
     * @param prompt      The prompt to issue to the terminal, may be null.
     *   This is a template, with optional {@code '%'} escapes, as
     *   described in the class header.
     * @param rightPrompt The right prompt
     *   This is a template, with optional {@code '%'} escapes, as
     *   described in the class header.
     * @param maskingCallback  The {@link MaskingCallback} to use when displaying lines and adding them to the line {@link History}
     * @param buffer      The default value presented to the user to edit, may be null.
     * @return            A line that is read from the terminal, can never be null.
     *
     * @throws UserInterruptException if readLine was interrupted (using Ctrl-C for example)
     * @throws EndOfFileException if an EOF has been found (using Ctrl-D for example)
     * @throws java.io.IOError in case of other i/o errors
     */
    String readLine(String prompt, String rightPrompt, MaskingCallback maskingCallback, String buffer)
            throws UserInterruptException, EndOfFileException;

    /**
     * Prints a line above the prompt and redraw everything.
     * If the LineReader is not actually reading a line, the string will simply be printed to the terminal.
     *
     * @see #printAbove(AttributedString)
     * @param str the string to print
     */
    void printAbove(String str);

    /**
     * Prints a string before the prompt and redraw everything.
     * If the LineReader is not actually reading a line, the string will simply be printed to the terminal.
     *
     * @see #printAbove(String)
     * @param str the string to print
     */
    void printAbove(AttributedString str);

    /**
     * Check if a thread is currently in a <code>readLine()</code> call.
     *
     * @return <code>true</code> if there is an ongoing <code>readLine()</code> call.
     */
    boolean isReading();

    //
    // Chainable setters
    //

    LineReader variable(String name, Object value);

    LineReader option(Option option, boolean value);

    void callWidget(String name);

    Map<String, Object> getVariables();

    Object getVariable(String name);

    void setVariable(String name, Object value);

    boolean isSet(Option option);

    void setOpt(Option option);

    void unsetOpt(Option option);

    Terminal getTerminal();

    Map<String, Widget> getWidgets();

    Map<String, Widget> getBuiltinWidgets();

    Buffer getBuffer();

    String getAppName();

    /**
     * Push back a key sequence that will be later consumed by the line reader.
     * This method can be used after reading the cursor position using
     * {@link Terminal#getCursorPosition(IntConsumer)}.
     *
     * @param macro the key sequence to push back
     * @see Terminal#getCursorPosition(IntConsumer)
     * @see #readMouseEvent()
     */
    void runMacro(String macro);

    /**
     * Read a mouse event when the {@link org.jline.utils.InfoCmp.Capability#key_mouse} sequence
     * has just been read on the input stream.
     * Compared to {@link Terminal#readMouseEvent()}, this method takes into account keys
     * that have been pushed back using {@link #runMacro(String)}.
     *
     * @return the mouse event
     * @see #runMacro(String)
     * @see Terminal#getCursorPosition(IntConsumer)
     */
    MouseEvent readMouseEvent();

    History getHistory();

    Parser getParser();

    Highlighter getHighlighter();

    Expander getExpander();

    Map<String, KeyMap<Binding>> getKeyMaps();

    String getKeyMap();

    boolean setKeyMap(String name);

    KeyMap<Binding> getKeys();

    ParsedLine getParsedLine();

    String getSearchTerm();

    RegionType getRegionActive();

    int getRegionMark();

    void addCommandsInBuffer(Collection<String> commands);

    void editAndAddInBuffer(File file) throws Exception;

    String getLastBinding();

    String getTailTip();

    void setTailTip(String tailTip);

    void setAutosuggestion(SuggestionType type);

    SuggestionType getAutosuggestion();
}<|MERGE_RESOLUTION|>--- conflicted
+++ resolved
@@ -397,15 +397,14 @@
     String SUGGESTIONS_MIN_BUFFER_SIZE = "suggestions-min-buffer-size";
 
     /**
-<<<<<<< HEAD
+     * Max number of times a command can be repeated.
+     */
+    String MAX_REPEAT_COUNT = "max-repeat-count";
+
+    /**
      * Number of spaces to display a tabulation, the default is 4.
      */
     String TAB_WIDTH = "tab-width";
-=======
-     * Max number of times a command can be repeated.
-     */
-    String MAX_REPEAT_COUNT = "max-repeat-count";
->>>>>>> 7aa9c5e1
 
     Map<String, KeyMap<Binding>> defaultKeyMaps();
 
