--- conflicted
+++ resolved
@@ -20,14 +20,6 @@
 compileJava {
   sourceCompatibility = 1.8
   targetCompatibility = 1.8
-<<<<<<< HEAD
-}
-
-
-task wrapper(type: Wrapper) {
-  gradleVersion = '2.11'
-=======
->>>>>>> 7620a7ce
 }
 
 
