--- conflicted
+++ resolved
@@ -393,11 +393,7 @@
                 <plugin>
                     <groupId>org.apache.maven.plugins</groupId>
                     <artifactId>maven-site-plugin</artifactId>
-<<<<<<< HEAD
-                    <version>4.0.0-M14</version>
-=======
                     <version>4.0.0-M15</version>
->>>>>>> b6dc84e9
                 </plugin>
                 <plugin>
                     <groupId>org.apache.maven.plugins</groupId>
