<?xml version="1.0" encoding="UTF-8"?>
<!--

    Copyright (c) 2002-2022, the original author or authors.

    This software is distributable under the BSD license. See the terms of the
    BSD license in the documentation provided with this software.

    https://opensource.org/licenses/BSD-3-Clause

-->
<project xmlns="http://maven.apache.org/POM/4.0.0" xmlns:xsi="http://www.w3.org/2001/XMLSchema-instance" xsi:schemaLocation="http://maven.apache.org/POM/4.0.0 http://maven.apache.org/maven-v4_0_0.xsd">

    <modelVersion>4.0.0</modelVersion>

    <parent>
        <groupId>org.sonatype.oss</groupId>
        <artifactId>oss-parent</artifactId>
        <version>9</version>
    </parent>

    <groupId>org.jline</groupId>
    <artifactId>jline-parent</artifactId>
    <name>JLine Parent</name>
    <description>JLine</description>
    <version>3.21.1-SNAPSHOT</version>
    <packaging>pom</packaging>

    <licenses>
        <license>
            <name>The BSD License</name>
            <url>https://opensource.org/licenses/BSD-3-Clause</url>
            <distribution>repo</distribution>
        </license>
    </licenses>

    <scm>
        <connection>scm:git:git://github.com/jline/jline3.git</connection>
        <developerConnection>scm:git:ssh://git@github.com/jline/jline3.git</developerConnection>
        <url>http://github.com/jline/jline3</url>
  </scm>

    <issueManagement>
        <system>github</system>
        <url>https://github.com/jline/jline3/issues</url>
    </issueManagement>

    <ciManagement>
        <system>travis</system>
        <url>https://travis-ci.org/jline/jline3</url>
    </ciManagement>

    <mailingLists>
        <mailingList>
            <name>jline-users</name>
            <post>mailto:jline-users@googlegroups.com</post>
            <unsubscribe>mailto:jline-users+unsubscribe@googlegroups.com</unsubscribe>
            <subscribe>https://groups.google.com/group/jline-users</subscribe>
            <archive>https://groups.google.com/group/jline-users</archive>
        </mailingList>
    </mailingLists>

    <developers>
        <developer>
            <id>gnodet</id>
            <name>Guillaume Nodet</name>
            <email>gnodet@gmail.com</email>
            <roles>
                <role>Developer</role>
            </roles>
        </developer>
    </developers>

    <properties>
        <project.build.sourceEncoding>UTF-8</project.build.sourceEncoding>
        <project.build.outputTimestamp>2021-10-19T06:22:24Z</project.build.outputTimestamp>

        <maven.version>3.5.0</maven.version>
        <maven.compiler.source>1.8</maven.compiler.source>
        <maven.compiler.target>1.8</maven.compiler.target>

        <native.image.skip>true</native.image.skip>
        <automatic.module.name />

        <jna.version>5.9.0</jna.version>
        <jansi.version>2.4.0</jansi.version>
        <juniversalchardet.version>1.0.3</juniversalchardet.version>
        <sshd.version>2.7.0</sshd.version>
        <easymock.version>3.3.1</easymock.version>
        <junit.version>4.13.1</junit.version>
        <gogo.runtime.version>1.1.4</gogo.runtime.version>
        <gogo.jline.version>1.1.8</gogo.jline.version>
        <slf4j.version>1.7.21</slf4j.version>
        <findbugs.version>3.0.2</findbugs.version>
        <groovy.version>4.0.3</groovy.version>
        <ivy.version>2.5.0</ivy.version>
<<<<<<< HEAD
        <graal.version>19.3.1</graal.version>
        <graal.plugin.version>21.2.0</graal.plugin.version>
=======
        <graal.version>22.1.0</graal.version>
        <graal-maven-plugin.version>20.3.6.1</graal-maven-plugin.version>
>>>>>>> 58dccf72

        <surefire.argLine />
    </properties>

    <repositories>
        <repository>
            <id>apache-snapshots</id>
            <name>Apache Snapshots</name>
            <url>https://repository.apache.org/content/groups/snapshots</url>
            <releases>
                <enabled>false</enabled>
            </releases>
            <snapshots>
                <enabled>true</enabled>
            </snapshots>
        </repository>
    </repositories>

    <dependencyManagement>
        <dependencies>
            <dependency>
                <groupId>org.jline</groupId>
                <artifactId>jline-terminal</artifactId>
                <version>${project.version}</version>
            </dependency>

            <dependency>
                <groupId>org.jline</groupId>
                <artifactId>jline-terminal-jansi</artifactId>
                <version>${project.version}</version>
            </dependency>

            <dependency>
                <groupId>org.jline</groupId>
                <artifactId>jline-terminal-jna</artifactId>
                <version>${project.version}</version>
            </dependency>

            <dependency>
                <groupId>org.jline</groupId>
                <artifactId>jline-reader</artifactId>
                <version>${project.version}</version>
            </dependency>

            <dependency>
                <groupId>org.jline</groupId>
                <artifactId>jline-builtins</artifactId>
                <version>${project.version}</version>
            </dependency>

            <dependency>
                <groupId>org.jline</groupId>
                <artifactId>jline-remote-ssh</artifactId>
                <version>${project.version}</version>
            </dependency>

            <dependency>
                <groupId>org.jline</groupId>
                <artifactId>jline-remote-telnet</artifactId>
                <version>${project.version}</version>
            </dependency>

            <dependency>
                <groupId>org.jline</groupId>
                <artifactId>jline</artifactId>
                <version>${project.version}</version>
            </dependency>

            <dependency>
                <groupId>org.jline</groupId>
                <artifactId>jline-style</artifactId>
                <version>${project.version}</version>
            </dependency>

            <dependency>
                <groupId>org.jline</groupId>
                <artifactId>jline-groovy</artifactId>
                <version>${project.version}</version>
            </dependency>

            <dependency>
                <groupId>org.jline</groupId>
                <artifactId>jline-console</artifactId>
                <version>${project.version}</version>
            </dependency>

            <dependency>
                <groupId>org.fusesource.jansi</groupId>
                <artifactId>jansi</artifactId>
                <version>${jansi.version}</version>
            </dependency>

            <dependency>
                <groupId>net.java.dev.jna</groupId>
                <artifactId>jna</artifactId>
                <version>${jna.version}</version>
            </dependency>

            <dependency>
                <groupId>com.googlecode.juniversalchardet</groupId>
                <artifactId>juniversalchardet</artifactId>
                <version>${juniversalchardet.version}</version>
            </dependency>

            <dependency>
                <groupId>org.apache.sshd</groupId>
                <artifactId>sshd-common</artifactId>
                <version>${sshd.version}</version>
            </dependency>

            <dependency>
                <groupId>org.apache.sshd</groupId>
                <artifactId>sshd-core</artifactId>
                <version>${sshd.version}</version>
            </dependency>

            <dependency>
                <groupId>org.apache.sshd</groupId>
                <artifactId>sshd-scp</artifactId>
                <version>${sshd.version}</version>
            </dependency>

            <dependency>
                <groupId>org.apache.sshd</groupId>
                <artifactId>sshd-sftp</artifactId>
                <version>${sshd.version}</version>
            </dependency>

            <dependency>
                <groupId>org.apache.felix</groupId>
                <artifactId>org.apache.felix.gogo.runtime</artifactId>
                <version>${gogo.runtime.version}</version>
            </dependency>

            <dependency>
                <groupId>org.apache.felix</groupId>
                <artifactId>org.apache.felix.gogo.jline</artifactId>
                <version>${gogo.jline.version}</version>
            </dependency>

            <dependency>
                <groupId>org.apache.groovy</groupId>
                <artifactId>groovy</artifactId>
                <version>${groovy.version}</version>
            </dependency>

            <dependency>
                <groupId>org.apache.groovy</groupId>
                <artifactId>groovy-json</artifactId>
                <version>${groovy.version}</version>
            </dependency>

            <dependency>
                <groupId>org.apache.groovy</groupId>
                <artifactId>groovy-console</artifactId>
                <version>${groovy.version}</version>
            </dependency>

            <dependency>
                <groupId>org.graalvm.sdk</groupId>
                <artifactId>graal-sdk</artifactId>
                <version>${graal.version}</version>
            </dependency>

            <dependency>
                <groupId>org.apache.ivy</groupId>
                <artifactId>ivy</artifactId>
                 <version>${ivy.version}</version>
            </dependency>

            <dependency>
                <groupId>org.slf4j</groupId>
                <artifactId>slf4j-api</artifactId>
                <version>${slf4j.version}</version>
            </dependency>

            <dependency>
                <groupId>org.slf4j</groupId>
                <artifactId>slf4j-jdk14</artifactId>
                <version>${slf4j.version}</version>
            </dependency>

            <dependency>
                <groupId>org.easymock</groupId>
                <artifactId>easymock</artifactId>
                <version>${easymock.version}</version>
            </dependency>

            <dependency>
                <groupId>junit</groupId>
                <artifactId>junit</artifactId>
                <version>${junit.version}</version>
            </dependency>

            <dependency>
                <groupId>com.google.code.findbugs</groupId>
                <artifactId>jsr305</artifactId>
                <version>${findbugs.version}</version>
            </dependency>
        </dependencies>
    </dependencyManagement>

    <build>
        <defaultGoal>install</defaultGoal>

        <pluginManagement>
            <plugins>
                <plugin>
                    <groupId>org.apache.maven.plugins</groupId>
                    <artifactId>maven-clean-plugin</artifactId>
                    <version>3.2.0</version>
                </plugin>
                <plugin>
                    <groupId>org.apache.maven.plugins</groupId>
                    <artifactId>maven-dependency-plugin</artifactId>
                    <version>3.3.0</version>
                </plugin>
                <plugin>
                    <groupId>org.apache.maven.plugins</groupId>
                    <artifactId>maven-install-plugin</artifactId>
                    <version>3.0.0-M1</version>
                </plugin>
                <plugin>
                    <groupId>org.apache.maven.plugins</groupId>
                    <artifactId>maven-jar-plugin</artifactId>
                    <version>3.2.2</version>
                </plugin>
                <plugin>
                    <groupId>org.apache.maven.plugins</groupId>
                    <artifactId>maven-release-plugin</artifactId>
                    <version>3.0.0-M5</version>
                </plugin>
                <plugin>
                    <groupId>org.apache.maven.plugins</groupId>
                    <artifactId>maven-source-plugin</artifactId>
                    <version>3.2.1</version>
                </plugin>
                <plugin>
                    <groupId>org.apache.maven.plugins</groupId>
                    <artifactId>maven-resources-plugin</artifactId>
                    <version>3.2.0</version>
                </plugin>
                <plugin>
                    <groupId>org.apache.maven.plugins</groupId>
                    <artifactId>maven-site-plugin</artifactId>
                    <version>3.9.1</version>
                </plugin>
                <plugin>
                    <groupId>org.apache.maven.plugins</groupId>
                    <artifactId>maven-surefire-plugin</artifactId>
                    <version>3.0.0-M6</version>
                </plugin>
                <plugin>
                    <groupId>org.apache.felix</groupId>
                    <artifactId>maven-bundle-plugin</artifactId>
                    <version>5.1.6</version>
                </plugin>
                <plugin>
                    <groupId>org.codehaus.mojo</groupId>
                    <artifactId>build-helper-maven-plugin</artifactId>
                    <version>3.3.0</version>
                </plugin>
                <plugin>
                    <groupId>org.graalvm.nativeimage</groupId>
                    <artifactId>native-image-maven-plugin</artifactId>
                    <version>${graal.plugin.version}</version>
                </plugin>
                <plugin>
                    <groupId>org.apache.maven.plugins</groupId>
                    <artifactId>maven-enforcer-plugin</artifactId>
                    <version>3.0.0</version>
                </plugin>
                <plugin>
                    <groupId>org.apache.maven.plugins</groupId>
                    <artifactId>maven-compiler-plugin</artifactId>
                    <version>3.10.1</version>
                    <configuration>
                        <showWarnings>true</showWarnings>
                        <compilerArgs>
                            <arg>-Xlint:all,-options</arg>
                            <arg>-Werror</arg>
                            <arg>-profile</arg>
                            <arg>compact1</arg>
                        </compilerArgs>
                        <fork>true</fork>
                    </configuration>
                </plugin>

                <plugin>
                    <groupId>org.apache.maven.plugins</groupId>
                    <artifactId>maven-deploy-plugin</artifactId>
                    <version>3.0.0-M2</version>
                    <configuration>
                        <deployAtEnd>true</deployAtEnd>
                    </configuration>
                </plugin>

                <plugin>
                    <groupId>com.mycila</groupId>
                    <artifactId>license-maven-plugin</artifactId>
                    <version>4.2.rc3</version>
                    <configuration>
                        <encoding>UTF-8</encoding>
                        <strictCheck>true</strictCheck>
                        <useDefaultExcludes>false</useDefaultExcludes>
                        <header>${project.basedir}/header.txt</header>
                        <aggregate>true</aggregate>
                        <includes>
                            <include>**/pom.xml</include>
                            <include>**/*.xml</include>
                            <include>**/*.xsd</include>
                            <include>**/*.xjb</include>
                            <include>**/*.properties</include>
                            <include>**/*.ini</include>
                            <include>**/*.java</include>
                            <include>**/*.groovy</include>
                            <include>**/*.scala</include>
                            <include>**/*.aj</include>
                            <include>**/*.js</include>
                            <include>**/*.css</include>
                            <include>**/*.help</include>
                            <include>**/*.proto</include>
                            <include>**/*.sm</include>
                            <include>**/*.bat</include>
                            <include>**/*.xsl</include>
                            <include>**/*.html</include>
                            <include>**/*.vm</include>
                            <include>**/*.md</include>
                            <include>**/*.sh</include>
                            <include>**/*.bash</include>
                            <include>**/*.rb</include>
                        </includes>
                        <excludes>
                            <exclude>**/target/**</exclude>
                            <exclude>**/.*/**</exclude>
                            <exclude>**/dependency-reduced-pom.xml</exclude>
                            <exclude>**/nbactions*.xml</exclude>
                            <exclude>**/nb-configuration.xml</exclude>
                            <exclude>**/atlassian-ide-plugin.xml</exclude>
                            <exclude>**/release.properties</exclude>
                            <exclude>**/META-INF/services/**</exclude>
                        </excludes>
                        <mapping>
                            <aj>JAVADOC_STYLE</aj>
                            <groovy>SLASHSTAR_STYLE</groovy>
                            <help>SCRIPT_STYLE</help>
                            <ini>SCRIPT_STYLE</ini>
                            <java>SLASHSTAR_STYLE</java>
                            <md>XML_STYLE</md>
                            <proto>DOUBLESLASH_STYLE</proto>
                            <scala>SLASHSTAR_STYLE</scala>
                            <sm>DOUBLESLASH_STYLE</sm>
                            <vm>VELOCITY_STYLE</vm>
                            <xjb>XML_STYLE</xjb>
                        </mapping>
                    </configuration>
                </plugin>

                <plugin>
                    <groupId>org.apache.maven.plugins</groupId>
                    <artifactId>maven-gpg-plugin</artifactId>
                    <version>3.0.1</version>
                    <executions>
                        <execution>
                            <id>sign-artifacts</id>
                            <phase>verify</phase>
                            <goals>
                                <goal>sign</goal>
                            </goals>
                            <configuration>
                                <executable>gpg</executable>
                                <gpgArguments>
                                    <arg>--pinentry-mode</arg>
                                    <arg>loopback</arg>
                                </gpgArguments>
                                <passphrase>${gpg.passphrase}</passphrase>
                                <useAgent>true</useAgent>
                            </configuration>
                        </execution>
                    </executions>
                </plugin>

                <plugin>
                    <groupId>org.codehaus.gmavenplus</groupId>
                    <artifactId>gmavenplus-plugin</artifactId>
                    <version>1.13.1</version>
                </plugin>

                <plugin>
                    <groupId>org.apache.maven.plugins</groupId>
                    <artifactId>maven-javadoc-plugin</artifactId>
                    <version>3.4.0</version>
                </plugin>
            </plugins>
        </pluginManagement>

        <plugins>
            <plugin>
                <groupId>org.apache.maven.plugins</groupId>
                <artifactId>maven-enforcer-plugin</artifactId>
                <executions>
                    <execution>
                        <id>enforce-maven</id>
                        <goals>
                            <goal>enforce</goal>
                        </goals>
                        <configuration>
                            <rules>
                                <requireMavenVersion>
                                    <version>${maven.version}</version>
                                </requireMavenVersion>
                            </rules>
                        </configuration>
                    </execution>
                </executions>
            </plugin>

            <plugin>
                <groupId>org.apache.felix</groupId>
                <artifactId>maven-bundle-plugin</artifactId>
                <configuration>
                    <instructions>
                        <Export-Package>*;-noimport:=true</Export-Package>
                        <_removeheaders>Bnd-LastModified,Include-Resource,Private-Package</_removeheaders>
                        <_reproducible>true</_reproducible>
                    </instructions>
                </configuration>
                <executions>
                    <execution>
                        <phase>process-classes</phase>
                        <goals>
                            <goal>manifest</goal>
                        </goals>
                    </execution>
                </executions>
            </plugin>

            <plugin>
                <groupId>org.apache.maven.plugins</groupId>
                <artifactId>maven-compiler-plugin</artifactId>
            </plugin>

            <plugin>
                <groupId>org.apache.maven.plugins</groupId>
                <artifactId>maven-resources-plugin</artifactId>
            </plugin>

            <plugin>
                <groupId>org.apache.maven.plugins</groupId>
                <artifactId>maven-jar-plugin</artifactId>
                <configuration>
                    <archive>
                        <manifestFile>${project.build.outputDirectory}/META-INF/MANIFEST.MF</manifestFile>
                        <manifestEntries>
                            <Automatic-Module-Name>${automatic.module.name}</Automatic-Module-Name>
                        </manifestEntries>
                    </archive>
                </configuration>
            </plugin>

            <plugin>
                <groupId>org.apache.maven.plugins</groupId>
                <artifactId>maven-surefire-plugin</artifactId>
                <configuration>
                    <redirectTestOutputToFile>true</redirectTestOutputToFile>
                    <argLine>${surefire.argLine}</argLine>
                    <failIfNoTests>false</failIfNoTests>
                </configuration>
            </plugin>

            <plugin>
                <groupId>org.apache.maven.plugins</groupId>
                <artifactId>maven-source-plugin</artifactId>
                <configuration>
                    <archive>
                        <manifestEntries>
                            <Bundle-Name>JLine Sources Bundle</Bundle-Name>
                            <Bundle-SymbolicName>${project.groupId}.source</Bundle-SymbolicName>
                            <Bundle-Version>${project.version}</Bundle-Version>
                            <Eclipse-SourceBundle>${project.groupId};version="${project.version}"</Eclipse-SourceBundle>
                        </manifestEntries>
                    </archive>
                </configuration>
                <executions>
                    <execution>
                        <id>attach-sources</id>
                        <goals>
                            <goal>jar-no-fork</goal>
                        </goals>
                    </execution>
                </executions>
            </plugin>

            <plugin>
                <groupId>org.apache.maven.plugins</groupId>
                <artifactId>maven-release-plugin</artifactId>
                <configuration>
                    <autoVersionSubmodules>true</autoVersionSubmodules>
                </configuration>
            </plugin>
<<<<<<< HEAD
=======
            <plugin>
                <groupId>org.graalvm.nativeimage</groupId>
                <artifactId>native-image-maven-plugin</artifactId>
                <version>${graal-maven-plugin.version}</version>
            </plugin>
>>>>>>> 58dccf72
        </plugins>
    </build>

    <profiles>
        <profile>
            <id>bundle</id>
            <activation>
                <property>
                    <name>!nobundle</name>
                </property>
            </activation>
            <modules>
                <module>jline</module>
            </modules>
        </profile>

        <profile>
            <id>javadoc</id>
            <activation>
                <property>
                    <name>!nojavadoc</name>
                </property>
            </activation>
            <build>
                <plugins>
                    <plugin>
                        <groupId>org.apache.maven.plugins</groupId>
                        <artifactId>maven-javadoc-plugin</artifactId>
                        <configuration>
                            <doclint>none</doclint>
                            <notimestamp>true</notimestamp>
                            <additionalOptions>${javadocOptions}</additionalOptions>
                            <failOnError>false</failOnError>
                        </configuration>
                        <executions>
                            <execution>
                                <id>javadoc</id>
                                <goals>
                                    <goal>jar</goal>
                                </goals>
                            </execution>
                        </executions>
                        <dependencies>
                            <dependency>
                                <groupId>org.apache.commons</groupId>
                                <artifactId>commons-lang3</artifactId>
                                <version>3.12.0</version>
                            </dependency>
                        </dependencies>
                    </plugin>
                </plugins>
            </build>
        </profile>

        <profile>
            <id>java9</id>
            <properties>
                <surefire.argLine>--add-opens java.base/java.io=ALL-UNNAMED</surefire.argLine>
            </properties>
            <activation>
                <jdk>[9,)</jdk>
            </activation>
            <build>
                <plugins>
                    <plugin>
                        <groupId>org.apache.maven.plugins</groupId>
                        <artifactId>maven-compiler-plugin</artifactId>
                        <configuration>
                            <release>8</release>
                        </configuration>
                    </plugin>
                </plugins>
            </build>
        </profile>

        <profile>
            <id>license-check</id>
            <build>
                <defaultGoal>com.mycila:license-maven-plugin:check</defaultGoal>
            </build>
        </profile>

        <profile>
            <id>license-format</id>
            <build>
                <defaultGoal>com.mycila:license-maven-plugin:format</defaultGoal>
            </build>
        </profile>

        <profile>
            <id>native-image</id>
            <properties>
                <native.image.skip>false</native.image.skip>
            </properties>
        </profile>
    </profiles>

    <modules>
        <module>terminal</module>
        <module>terminal-jna</module>
        <module>terminal-jansi</module>
        <module>reader</module>
        <module>builtins</module>
        <module>console</module>
        <module>groovy</module>
        <module>remote-ssh</module>
        <module>remote-telnet</module>
        <module>style</module>
        <module>demo</module>
        <module>graal</module>
    </modules>

</project><|MERGE_RESOLUTION|>--- conflicted
+++ resolved
@@ -94,13 +94,8 @@
         <findbugs.version>3.0.2</findbugs.version>
         <groovy.version>4.0.3</groovy.version>
         <ivy.version>2.5.0</ivy.version>
-<<<<<<< HEAD
-        <graal.version>19.3.1</graal.version>
-        <graal.plugin.version>21.2.0</graal.plugin.version>
-=======
         <graal.version>22.1.0</graal.version>
         <graal-maven-plugin.version>20.3.6.1</graal-maven-plugin.version>
->>>>>>> 58dccf72
 
         <surefire.argLine />
     </properties>
@@ -601,14 +596,11 @@
                     <autoVersionSubmodules>true</autoVersionSubmodules>
                 </configuration>
             </plugin>
-<<<<<<< HEAD
-=======
             <plugin>
                 <groupId>org.graalvm.nativeimage</groupId>
                 <artifactId>native-image-maven-plugin</artifactId>
                 <version>${graal-maven-plugin.version}</version>
             </plugin>
->>>>>>> 58dccf72
         </plugins>
     </build>
 
