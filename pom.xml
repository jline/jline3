--- conflicted
+++ resolved
@@ -405,11 +405,7 @@
                 <plugin>
                     <groupId>org.apache.maven.plugins</groupId>
                     <artifactId>maven-surefire-plugin</artifactId>
-<<<<<<< HEAD
-                    <version>3.4.0</version>
-=======
                     <version>3.5.0</version>
->>>>>>> 1435c1c6
                 </plugin>
                 <plugin>
                     <groupId>org.apache.felix</groupId>
