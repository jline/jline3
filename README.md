# JLine - Java Console Library

[![Maven Central](https://img.shields.io/maven-central/v/org.jline/jline.svg)](https://search.maven.org/search?q=g:org.jline)
[![Build Status](https://github.com/jline/jline3/actions/workflows/master-build.yml/badge.svg)](https://github.com/jline/jline3/actions)
[![License](https://img.shields.io/badge/License-BSD-blue.svg)](https://opensource.org/licenses/BSD-3-Clause)

JLine is a Java library for handling console input. It's similar to [GNU Readline](https://tiswww.case.edu/php/chet/readline/rltop.html) but with a focus on portability, flexibility, and integration with Java applications. See https://jline.org for its documentation.

## Features

- **Cross-platform support**: Works on Windows, macOS, Linux, and other Unix-like systems
- **Line editing**: Emacs and Vi editing modes with customizable key bindings
- **History management**: Persistent command history with search capabilities
- **Tab completion**: Customizable completion for commands, arguments, and file paths
- **Syntax highlighting**: Colorize input based on custom rules
- **Password masking**: Secure input for sensitive information
- **ANSI terminal support**: Full support for ANSI escape sequences and colors
- **Unicode support**: Proper handling of wide characters and combining marks
- **ConsoleUI components**: Interactive UI elements like menus, checkboxes, and prompts

## Installation

### Maven

```xml
<dependency>
    <groupId>org.jline</groupId>
    <artifactId>jline</artifactId>
    <version>3.30.0</version>
</dependency>
```

### Gradle

```groovy
implementation 'org.jline:jline:3.30.0'
```

## Quick Start

Here's a simple example to get you started:

```java
import org.jline.reader.*;
import org.jline.reader.impl.*;
import org.jline.terminal.*;
import org.jline.terminal.impl.*;

public class HelloJLine {
    public static void main(String[] args) {
        try {
            // Create a terminal
            Terminal terminal = TerminalBuilder.builder()
                    .system(true)
                    .build();

            // Create line reader
            LineReader reader = LineReaderBuilder.builder()
                    .terminal(terminal)
                    .build();

            // Prompt and read input
            String line = reader.readLine("JLine > ");

            // Print the result
            System.out.println("You entered: " + line);
        } catch (Exception e) {
            e.printStackTrace();
        }
    }
}
```

## Modules

JLine is organized into several modules:

- **jline-terminal**: Core terminal functionality
- **jline-reader**: Line editing and reading
- **jline-console**: Higher-level console abstractions
- **jline-console-ui**: Interactive UI components (checkboxes, lists, etc.)
- **jline-style**: Styling and coloring support
- **jline-builtins**: Built-in commands and utilities
- **jline-remote-ssh**: SSH server support
- **jline-remote-telnet**: Telnet server support

<<<<<<< HEAD
## ConsoleUI

<img src="./docs/ConsoleUI-Logo.png" width="200" align="right" alt="ConsoleUI logo">

JLine includes ConsoleUI, a library for creating interactive command-line interfaces inspired by [Inquirer.js](https://github.com/SBoudrias/Inquirer.js). It provides simple UI elements for ANSI terminals:

- Text input with completion
- Checkboxes
- Lists
- Expandable choices
- Yes/No questions

[Watch a demo of ConsoleUI on YouTube](https://youtu.be/6dB3CyOX9rU)

### ConsoleUI Example

```java
import org.jline.console.ui.*;
import org.jline.console.ui.prompt.*;

public class ConsoleUIExample {
    public static void main(String[] args) {
        ConsolePrompt prompt = new ConsolePrompt();
        PromptBuilder builder = prompt.getPromptBuilder();

        // Create a simple yes/no prompt
        Prompt confirmPrompt = builder.createConfirmPromp()
                .name("continue")
                .message("Do you want to continue?")
                .defaultValue(ConfirmChoice.ConfirmationValue.YES)
                .build();

        try {
            // Display the prompt and get the result
            Map<String, Object> result = prompt.prompt(confirmPrompt);
            System.out.println("You chose: " + result.get("continue"));
        } catch (Exception e) {
            e.printStackTrace();
        }
    }
}
```

For more details on ConsoleUI, see the [how-to guide](doc/howto.md).

=======
>>>>>>> 9a30a7f4
## Documentation

- [Website](https://jline.org)
- [Wiki](https://github.com/jline/jline3/wiki)
- [Javadoc](https://www.javadoc.io/doc/org.jline/jline/latest/index.html)

## License

JLine is licensed under the [BSD License](https://opensource.org/licenses/BSD-3-Clause).

## Contributing

Contributions are welcome! Please feel free to submit a Pull Request.<|MERGE_RESOLUTION|>--- conflicted
+++ resolved
@@ -84,54 +84,6 @@
 - **jline-remote-ssh**: SSH server support
 - **jline-remote-telnet**: Telnet server support
 
-<<<<<<< HEAD
-## ConsoleUI
-
-<img src="./docs/ConsoleUI-Logo.png" width="200" align="right" alt="ConsoleUI logo">
-
-JLine includes ConsoleUI, a library for creating interactive command-line interfaces inspired by [Inquirer.js](https://github.com/SBoudrias/Inquirer.js). It provides simple UI elements for ANSI terminals:
-
-- Text input with completion
-- Checkboxes
-- Lists
-- Expandable choices
-- Yes/No questions
-
-[Watch a demo of ConsoleUI on YouTube](https://youtu.be/6dB3CyOX9rU)
-
-### ConsoleUI Example
-
-```java
-import org.jline.console.ui.*;
-import org.jline.console.ui.prompt.*;
-
-public class ConsoleUIExample {
-    public static void main(String[] args) {
-        ConsolePrompt prompt = new ConsolePrompt();
-        PromptBuilder builder = prompt.getPromptBuilder();
-
-        // Create a simple yes/no prompt
-        Prompt confirmPrompt = builder.createConfirmPromp()
-                .name("continue")
-                .message("Do you want to continue?")
-                .defaultValue(ConfirmChoice.ConfirmationValue.YES)
-                .build();
-
-        try {
-            // Display the prompt and get the result
-            Map<String, Object> result = prompt.prompt(confirmPrompt);
-            System.out.println("You chose: " + result.get("continue"));
-        } catch (Exception e) {
-            e.printStackTrace();
-        }
-    }
-}
-```
-
-For more details on ConsoleUI, see the [how-to guide](doc/howto.md).
-
-=======
->>>>>>> 9a30a7f4
 ## Documentation
 
 - [Website](https://jline.org)
