--- conflicted
+++ resolved
@@ -224,15 +224,9 @@
         private AutosuggestionWidgets autosuggestionWidgets;
         private TailTipWidgets tailtipWidgets;
         private AutopairWidgets autopairWidgets;
-<<<<<<< HEAD
         private final Map<String, CommandMethods> commandExecute = new HashMap<>();
         private final Map<String, List<String>> commandInfo = new HashMap<>();
         private Map<String, String> aliasCommand = new HashMap<>();
-=======
-        private final Map<String, CommandMethod> commandExecute = new HashMap<>();
-        private final Map<String,List<String>> commandInfo = new HashMap<>();
-        private Map<String,String> aliasCommand = new HashMap<>();
->>>>>>> 0c01986f
         private Exception exception;
 
         public ExampleCommands() {
@@ -311,12 +305,8 @@
         @Override
         public Object invoke(CommandSession session, String command, Object... args) throws Exception {
             exception = null;
-<<<<<<< HEAD
             Object out = null;
             out = commandExecute.get(command(command)).execute().apply(new CommandInput(command, args, session));
-=======
-            commandExecute.get(command(command)).execute().apply(new CommandInput(command, args, session));
->>>>>>> 0c01986f
             if (exception != null) {
                 throw exception;
             }
