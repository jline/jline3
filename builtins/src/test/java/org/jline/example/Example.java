--- conflicted
+++ resolved
@@ -8,15 +8,6 @@
  */
 package org.jline.example;
 
-<<<<<<< HEAD
-import static java.time.temporal.ChronoField.HOUR_OF_DAY;
-import static java.time.temporal.ChronoField.MINUTE_OF_HOUR;
-
-import static org.jline.builtins.Completers.TreeCompleter.node;
-
-import java.io.FileNotFoundException;
-=======
->>>>>>> 04eaadf4
 import java.io.IOException;
 import java.nio.file.Paths;
 import java.time.LocalDate;
@@ -32,20 +23,7 @@
 import org.jline.builtins.Completers;
 import org.jline.builtins.Completers.TreeCompleter;
 import org.jline.builtins.Options.HelpException;
-<<<<<<< HEAD
-import org.jline.builtins.Widgets.AutopairWidgets;
-import org.jline.builtins.Widgets.AutosuggestionWidgets;
-import org.jline.builtins.Widgets.CmdLine;
-import org.jline.builtins.Widgets.TailTipWidgets;
-import org.jline.builtins.Widgets.TailTipWidgets.TipType;
-import org.jline.console.ArgDesc;
-import org.jline.console.CmdDesc;
-import org.jline.console.CommandInput;
-import org.jline.console.CommandMethod;
-import org.jline.console.CommandRegistry;
-=======
 import org.jline.builtins.TTop;
->>>>>>> 04eaadf4
 import org.jline.keymap.KeyMap;
 import org.jline.reader.*;
 import org.jline.reader.LineReader.Option;
@@ -64,8 +42,13 @@
 import org.jline.utils.InfoCmp.Capability;
 import org.jline.utils.Status;
 
-<<<<<<< HEAD
-public class Example {
+import static java.time.temporal.ChronoField.HOUR_OF_DAY;
+import static java.time.temporal.ChronoField.MINUTE_OF_HOUR;
+import static org.jline.builtins.Completers.TreeCompleter.node;
+
+
+public class Example
+{
     public static void usage() {
         String[] usage = {
                 "Usage: java " + Example.class.getName() + " [cases... [trigger mask]]"
@@ -73,7 +56,7 @@
                 , "    -system          terminalBuilder.system(false)"
                 , "    +system          terminalBuilder.system(true)"
                 , "  Completors:"
-                , "    argument         an argument completor & autosuggestion"
+                , "    argumet          an argument completor"
                 , "    files            a completor that completes file names"
                 , "    none             no completors"
                 , "    param            a paramenter completer using Java functional interface"
@@ -93,432 +76,35 @@
                 , "    <trigger> <mask> password mask"
                 , "  Example:"
                 , "    java " + Example.class.getName() + " simple su '*'"};
-        for (String u : usage) {
-=======
-import static java.time.temporal.ChronoField.HOUR_OF_DAY;
-import static java.time.temporal.ChronoField.MINUTE_OF_HOUR;
-import static org.jline.builtins.Completers.TreeCompleter.node;
-
-
-public class Example
-{
-    public static void usage() {
-        String[] usage = {
-                "Usage: java " + Example.class.getName() + " [cases... [trigger mask]]"
-              , "  Terminal:"
-              , "    -system          terminalBuilder.system(false)"
-              , "    +system          terminalBuilder.system(true)"
-              , "  Completors:"
-              , "    argumet          an argument completor"
-              , "    files            a completor that completes file names"
-              , "    none             no completors"
-              , "    param            a paramenter completer using Java functional interface"
-              , "    regexp           a regex completer"
-              , "    simple           a string completor that completes \"foo\", \"bar\" and \"baz\""
-              , "    tree             a tree completer"
-              , "  Multiline:"
-              , "    brackets         eof on unclosed bracket"
-              , "    quotes           eof on unclosed quotes"
-              , "  Mouse:"
-              , "    mouse            enable mouse"
-              , "    mousetrack       enable tracking mouse"
-              , "  Miscellaneous:"
-              , "    color            colored left and right prompts"
-              , "    status           multi-thread test of jline status line"
-              , "    timer            widget 'Hello world'"
-              , "    <trigger> <mask> password mask"
-              , "  Example:"
-              , "    java " + Example.class.getName() + " simple su '*'"};
         for (String u: usage) {
->>>>>>> 04eaadf4
             System.out.println(u);
         }
     }
 
-<<<<<<< HEAD
-    private static Map<String, CmdDesc> compileTailTips() {
-        Map<String, CmdDesc> tailTips = new HashMap<>();
-        Map<String, List<AttributedString>> optDesc = new HashMap<>();
-        optDesc.put("--optionA", Arrays.asList(new AttributedString("optionA description...")));
-        optDesc.put("--noitpoB", Arrays.asList(new AttributedString("noitpoB description...")));
-        optDesc.put("--optionC", Arrays.asList(new AttributedString("optionC description...")
-                , new AttributedString("line2")));
-        Map<String, List<AttributedString>> widgetOpts = new HashMap<>();
-        List<AttributedString> mainDesc = Arrays.asList(new AttributedString("widget -N new-widget [function-name]")
-                , new AttributedString("widget -D widget ...")
-                , new AttributedString("widget -A old-widget new-widget")
-                , new AttributedString("widget -U string ...")
-                , new AttributedString("widget -l [options]")
-        );
-        widgetOpts.put("-N", Arrays.asList(new AttributedString("Create new widget")));
-        widgetOpts.put("-D", Arrays.asList(new AttributedString("Delete widgets")));
-        widgetOpts.put("-A", Arrays.asList(new AttributedString("Create alias to widget")));
-        widgetOpts.put("-U", Arrays.asList(new AttributedString("Push characters to the stack")));
-        widgetOpts.put("-l", Arrays.asList(new AttributedString("List user-defined widgets")));
-
-        tailTips.put("widget", new CmdDesc(mainDesc, ArgDesc.doArgNames(Arrays.asList("[pN...]")), widgetOpts));
-        tailTips.put("foo12", new CmdDesc(ArgDesc.doArgNames(Arrays.asList("param1", "param2", "[paramN...]"))));
-        tailTips.put("foo11", new CmdDesc(Arrays.asList(
-                new ArgDesc("param1", Arrays.asList(new AttributedString("Param1 description...")
-                        , new AttributedString("line 2: This is a very long line that does exceed the terminal width."
-                                + " The line will be truncated automatically (by Status class) before printing out.")
-                        , new AttributedString("line 3")
-                        , new AttributedString("line 4")
-                        , new AttributedString("line 5")
-                        , new AttributedString("line 6")
-                ))
-                , new ArgDesc("param2", Arrays.asList(new AttributedString("Param2 description...")
-                        , new AttributedString("line 2")
-                ))
-                , new ArgDesc("param3", new ArrayList<>())
-        ), optDesc));
-        return tailTips;
-    }
-
-    private static class MasterRegistry {
-        private final CommandRegistry[] commandRegistries;
-        private Parser parser;
-
-        public MasterRegistry(CommandRegistry... commandRegistries) {
-            this.commandRegistries = commandRegistries;
-        }
-
-        public void setParser(Parser parser) {
-            this.parser = parser;
-        }
-
-        public void help() {
-            System.out.println("List of available commands:");
-            for (CommandRegistry r : commandRegistries) {
-                TreeSet<String> commands = new TreeSet<>(r.commandNames());
-                AttributedStringBuilder asb = new AttributedStringBuilder().tabs(2);
-                asb.append("\t");
-                asb.append(r.getClass().getSimpleName());
-                asb.append(":");
-                System.out.println(asb.toString());
-                for (String c : commands) {
-                    asb = new AttributedStringBuilder().tabs(Arrays.asList(4, 20));
-                    asb.append("\t");
-                    asb.append(c);
-                    asb.append("\t");
-                    asb.append(r.commandInfo(c).get(0));
-                    System.out.println(asb.toString());
-                }
-            }
-            System.out.println("  Additional help:");
-            System.out.println("    <command> --help");
-        }
-
-        public CmdDesc commandDescription(CmdLine line) {
-            CmdDesc out = null;
-            switch (line.getDescriptionType()) {
-                case COMMAND:
-                    String cmd = parser.getCommand(line.getArgs().get(0));
-                    for (CommandRegistry r : commandRegistries) {
-                        if (r.hasCommand(cmd)) {
-                            out = r.commandDescription(cmd);
-                            break;
-                        }
-                    }
-                    break;
-                case METHOD:
-                    out = methodDescription(line);
-                    break;
-                case SYNTAX:
-                    out = new CmdDesc(false);
-                    break;
-            }
-            return out;
-        }
-
-        private CmdDesc methodDescription(CmdLine line) {
-            List<String> keywords = Arrays.asList("if", "while", "for");
-            for (String s : keywords) {
-                if (Pattern.compile("\\b" + s + "\\s*$").matcher(line.getHead()).find()) {
-                    return null;
-                }
-            }
-            List<AttributedString> mainDesc = new ArrayList<>();
-            try {
-                // For example if using groovy you can create involved object
-                // dynamically from line string  and then inspect method's
-                // parameters using reflection
-                if (line.getLine().length() > 20) {
-                    throw new IllegalArgumentException("Failed to create object from source: " + line.getLine());
-                }
-                mainDesc = Arrays.asList(new AttributedString("method1(int arg1, List<String> arg2)")
-                        , new AttributedString("method1(int arg1, Map<String,Object> arg2)")
-                );
-            } catch (Exception e) {
-                for (String s : e.getMessage().split("\n")) {
-                    mainDesc.add(new AttributedString(s, AttributedStyle.DEFAULT.foreground(AttributedStyle.RED)));
-                }
-            }
-            return new CmdDesc(mainDesc, new ArrayList<>(), new HashMap<>());
-        }
-
-    }
-
-    private static class ExampleCommands implements CommandRegistry {
-        private LineReader reader;
-        private AutosuggestionWidgets autosuggestionWidgets;
-        private TailTipWidgets tailtipWidgets;
-        private AutopairWidgets autopairWidgets;
-        private final Map<String, CommandMethods> commandExecute = new HashMap<>();
-        private final Map<String, List<String>> commandInfo = new HashMap<>();
-        private Map<String, String> aliasCommand = new HashMap<>();
-        private Exception exception;
-
-        public ExampleCommands() {
-            commandExecute.put("tput", new CommandMethod(this::tput, this::tputCompleter));
-            commandExecute.put("testkey", new CommandMethod(this::testkey, this::defaultCompleter));
-            commandExecute.put("clear", new CommandMethod(this::clear, this::defaultCompleter));
-            commandExecute.put("sleep", new CommandMethod(this::sleep, this::defaultCompleter));
-            commandExecute.put("autopair", new CommandMethod(this::autopair, this::defaultCompleter));
-            commandExecute.put("autosuggestion", new CommandMethod(this::autosuggestion, this::autosuggestionCompleter));
-
-            commandInfo.put("tput", Arrays.asList("set terminal capability"));
-            commandInfo.put("testkey", Arrays.asList("display key events"));
-            commandInfo.put("clear", Arrays.asList("clear screen"));
-            commandInfo.put("sleep", Arrays.asList("sleep 3 seconds"));
-            commandInfo.put("autopair", Arrays.asList("toggle brackets/quotes autopair key bindings"));
-            commandInfo.put("autosuggestion", Arrays.asList("set autosuggestion modality: history, completer, tailtip or none"));
-        }
-
-        public void setLineReader(LineReader reader) {
-            this.reader = reader;
-        }
-
-        public void setAutosuggestionWidgets(AutosuggestionWidgets autosuggestionWidgets) {
-            this.autosuggestionWidgets = autosuggestionWidgets;
-        }
-
-        public void setTailTipWidgets(TailTipWidgets tailtipWidgets) {
-            this.tailtipWidgets = tailtipWidgets;
-        }
-
-        public void setAutopairWidgets(AutopairWidgets autopairWidgets) {
-            this.autopairWidgets = autopairWidgets;
-        }
-
-        private Terminal terminal() {
-            return reader.getTerminal();
-        }
-
-        public Set<String> commandNames() {
-            return commandExecute.keySet();
-        }
-
-        public Map<String, String> commandAliases() {
-            return aliasCommand;
-        }
-
-        public List<String> commandInfo(String command) {
-            return commandInfo.get(command(command));
-        }
-
-        public boolean hasCommand(String command) {
-            if (commandExecute.containsKey(command) || aliasCommand.containsKey(command)) {
-                return true;
-            }
-            return false;
-        }
-
-        private String command(String name) {
-            if (commandExecute.containsKey(name)) {
-                return name;
-            } else if (aliasCommand.containsKey(name)) {
-                return aliasCommand.get(name);
-            }
-            return null;
-        }
-
-        public SystemCompleter compileCompleters() {
-            SystemCompleter out = new SystemCompleter();
-            for (String c : commandExecute.keySet()) {
-                out.add(c, commandExecute.get(c).compileCompleter().apply(c));
-            }
-            out.addAliases(aliasCommand);
-            return out;
-        }
-
-        @Override
-        public Object invoke(CommandSession session, String command, Object... args) throws Exception {
-            exception = null;
-            Object out = null;
-            out = commandExecute.get(command(command)).execute().apply(new CommandInput(command, args, session));
-            if (exception != null) {
-                throw exception;
-            }
-            return out;
-        }
-
-        public CmdDesc commandDescription(String command) {
-            // TODO
-            return new CmdDesc(false);
-        }
-
-
-        private void tput(CommandInput input) {
-            String[] argv = input.args();
-            try {
-                if (argv.length == 1 && !argv[0].equals("--help") && !argv[0].equals("-?")) {
-                    Capability vcap = Capability.byName(argv[0]);
-                    if (vcap != null) {
-                        terminal().puts(vcap);
-                    } else {
-                        terminal().writer().println("Unknown capability");
-                    }
-                } else {
-                    terminal().writer().println("Usage: tput <capability>");
-                }
-            } catch (Exception e) {
-                exception = e;
-            }
-        }
-
-        private void testkey(CommandInput input) {
-            try {
-                terminal().writer().write("Input the key event(Enter to complete): ");
-                terminal().writer().flush();
-                StringBuilder sb = new StringBuilder();
-                while (true) {
-                    int c = ((LineReaderImpl) reader).readCharacter();
-                    if (c == 10 || c == 13) break;
-                    sb.append(new String(Character.toChars(c)));
-                }
-                terminal().writer().println(KeyMap.display(sb.toString()));
-                terminal().writer().flush();
-            } catch (Exception e) {
-                exception = e;
-            }
-        }
-
-        private void clear(CommandInput input) {
-            try {
-                terminal().puts(Capability.clear_screen);
-                terminal().flush();
-            } catch (Exception e) {
-                exception = e;
-            }
-        }
-
-        private void sleep(CommandInput input) {
-            try {
-                Thread.sleep(3000);
-            } catch (Exception e) {
-                exception = e;
-            }
-        }
-
-        private void autopair(CommandInput input) {
-            try {
-                terminal().writer().print("Autopair widgets are ");
-                if (autopairWidgets.toggle()) {
-                    terminal().writer().println("enabled.");
-                } else {
-                    terminal().writer().println("disabled.");
-                }
-            } catch (Exception e) {
-                exception = e;
-            }
-        }
-
-        private void autosuggestion(CommandInput input) {
-            String[] argv = input.args();
-            try {
-                if (argv.length > 0) {
-                    String type = argv[0].toLowerCase();
-                    if (type.startsWith("his")) {
-                        tailtipWidgets.disable();
-                        autosuggestionWidgets.enable();
-                    } else if (type.startsWith("tai")) {
-                        autosuggestionWidgets.disable();
-                        tailtipWidgets.enable();
-                        if (argv.length > 1) {
-                            String mode = argv[1].toLowerCase();
-                            if (mode.startsWith("tai")) {
-                                tailtipWidgets.setTipType(TipType.TAIL_TIP);
-                            } else if (mode.startsWith("comp")) {
-                                tailtipWidgets.setTipType(TipType.COMPLETER);
-                            } else if (mode.startsWith("comb")) {
-                                tailtipWidgets.setTipType(TipType.COMBINED);
-                            }
-                        }
-                    } else if (type.startsWith("com")) {
-                        autosuggestionWidgets.disable();
-                        tailtipWidgets.disable();
-                        reader.setAutosuggestion(SuggestionType.COMPLETER);
-                    } else if (type.startsWith("non")) {
-                        autosuggestionWidgets.disable();
-                        tailtipWidgets.disable();
-                        reader.setAutosuggestion(SuggestionType.NONE);
-                    } else {
-                        terminal().writer().println("Usage: autosuggestion history|completer|tailtip|none");
-                    }
-                } else {
-                    if (tailtipWidgets.isEnabled()) {
-                        terminal().writer().println("Autosuggestion: tailtip/" + tailtipWidgets.getTipType());
-                    } else {
-                        terminal().writer().println("Autosuggestion: " + reader.getAutosuggestion());
-                    }
-                }
-            } catch (Exception e) {
-                exception = e;
-            }
-        }
-
-        private List<Completer> defaultCompleter(String command) {
-            return Arrays.asList(NullCompleter.INSTANCE);
-        }
-
-        private Set<String> capabilities() {
-            return InfoCmp.getCapabilitiesByName().keySet();
-        }
-
-        private List<Completer> tputCompleter(String command) {
-            return Arrays.asList(new ArgumentCompleter(NullCompleter.INSTANCE
-                    , new StringsCompleter(this::capabilities)
-            ));
-        }
-
-        private List<Completer> autosuggestionCompleter(String command) {
-            List<Completer> out = new ArrayList<>();
-            out.add(new ArgumentCompleter(NullCompleter.INSTANCE
-                    , new StringsCompleter("history", "completer", "none")
-                    , NullCompleter.INSTANCE));
-            out.add(new ArgumentCompleter(NullCompleter.INSTANCE
-                    , new StringsCompleter("tailtip")
-                    , new StringsCompleter("tailtip", "completer", "combined")
-                    , NullCompleter.INSTANCE));
-            return out;
-        }
-=======
     public static void help() {
         String[] help = {
-            "List of available commands:"
-          , "  Builtin:"
-          , "    history    list history of commands"
-          , "    less       file pager"
-          , "    nano       nano editor"
-          , "    setopt     set options"
-          , "    ttop       display and update sorted information about threads"
-          , "    unsetopt   unset options"
-          , "  Example:"
-          , "    cls        clear screen"
-          , "    help       list available commands"
-          , "    exit       exit from example app"
-          , "    set        set lineReader variable"
-          , "    sleep      sleep 3 seconds"
-          , "    testkey    display key events"
-          , "    tput       set terminal capability"
-          , "  Additional help:"
-          , "    <command> --help"};
+                "List of available commands:"
+                , "  Builtin:"
+                , "    history    list history of commands"
+                , "    less       file pager"
+                , "    nano       nano editor"
+                , "    setopt     set options"
+                , "    ttop       display and update sorted information about threads"
+                , "    unsetopt   unset options"
+                , "  Example:"
+                , "    cls        clear screen"
+                , "    help       list available commands"
+                , "    exit       exit from example app"
+                , "    set        set lineReader variable"
+                , "    sleep      sleep 3 seconds"
+                , "    testkey    display key events"
+                , "    tput       set terminal capability"
+                , "  Additional help:"
+                , "    <command> --help"};
         for (String u: help) {
             System.out.println(u);
         }
 
->>>>>>> 04eaadf4
     }
 
     public static void main(String[] args) throws IOException {
@@ -543,7 +129,7 @@
             Parser parser = null;
             List<Consumer<LineReader>> callbacks = new ArrayList<>();
 
-            for (int index = 0; index < args.length; index++) {
+            for (int index=0; index < args.length; index++) {
                 switch (args[index]) {
                     /* SANDBOX JANSI
                     case "-posix":
@@ -688,11 +274,11 @@
                         mouse = 2;
                         break;
                     default:
-                        if (index == 0) {
+                        if (index==0) {
                             usage();
                             return;
                         } else if (args.length == index + 2) {
-                            mask = args[index + 1].charAt(0);
+                            mask = args[index+1].charAt(0);
                             trigger = args[index];
                             index = args.length;
                         } else {
@@ -700,30 +286,9 @@
                         }
                 }
             }
-<<<<<<< HEAD
-            //
-            // Command registeries
-            //
-            Builtins builtins = new Builtins(Paths.get(""), null, null);
-            builtins.rename(Builtins.Command.TTOP, "top");
-            builtins.alias("zle", "widget");
-            builtins.alias("bindkey", "keymap");
-            ExampleCommands exampleCommands = new ExampleCommands();
-            MasterRegistry masterRegistry = new MasterRegistry(builtins, exampleCommands);
-            masterRegistry.setParser(parser);
-            //
-            // Command completers
-            //
-            AggregateCompleter finalCompleter = new AggregateCompleter(CommandRegistry.compileCompleters(builtins, exampleCommands)
-                    , completer != null ? completer : NullCompleter.INSTANCE);
-            //
-            // Terminal & LineReader
-            //
-=======
-
->>>>>>> 04eaadf4
+
             Terminal terminal = builder.build();
-            System.out.println(terminal.getName() + ": " + terminal.getType());
+            System.out.println(terminal.getName()+": "+terminal.getType());
             System.out.println("\nhelp: list available commands");
             LineReader reader = LineReaderBuilder.builder()
                     .terminal(terminal)
@@ -795,20 +360,6 @@
                         break;
                     }
                     ParsedLine pl = reader.getParser().parse(line, 0);
-<<<<<<< HEAD
-                    Object[] argv = pl.words().subList(1, pl.words().size()).toArray(new String[0]);
-                    String cmd = parser.getCommand(pl.word());
-                    if ("help".equals(cmd) || "?".equals(cmd)) {
-                        masterRegistry.help();
-                    } else if (builtins.hasCommand(cmd)) {
-                        builtins.invoke(session, cmd, argv);
-                    } else if (exampleCommands.hasCommand(cmd)) {
-                        exampleCommands.invoke(session, cmd, argv);
-                    }
-                } catch (HelpException e) {
-                    HelpException.highlight(e.getMessage(), HelpException.defaultStyle()).print(terminal);
-                } catch (IllegalArgumentException | FileNotFoundException e) {
-=======
                     String[] argv = pl.words().subList(1, pl.words().size()).toArray(new String[0]);
                     if ("set".equals(pl.word())) {
                         if (pl.words().size() == 3) {
@@ -878,20 +429,17 @@
                     HelpException.highlight(e.getMessage(), HelpException.defaultStyle()).print(terminal);
                 }
                 catch (IllegalArgumentException e) {
->>>>>>> 04eaadf4
                     System.out.println(e.getMessage());
-                } catch (UserInterruptException e) {
+                }
+                catch (UserInterruptException e) {
                     // Ignore
-                } catch (EndOfFileException e) {
+                }
+                catch (EndOfFileException e) {
                     return;
-<<<<<<< HEAD
-                } catch (Exception e) {
-                    e.printStackTrace();
-=======
->>>>>>> 04eaadf4
-                }
-            }
-        } catch (Throwable t) {
+                }
+            }
+        }
+        catch (Throwable t) {
             t.printStackTrace();
         }
     }
