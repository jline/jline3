/*
 * Copyright (c) 2002-2020, the original author or authors.
 *
 * This software is distributable under the BSD license. See the terms of the
 * BSD license in the documentation provided with this software.
 *
 * https://opensource.org/licenses/BSD-3-Clause
 */
package org.jline.builtins;

import static org.jline.keymap.KeyMap.ctrl;

import java.io.ByteArrayInputStream;
import java.io.ByteArrayOutputStream;
import java.io.IOException;
import java.io.InputStream;
import java.io.OutputStream;
import java.io.File;
import java.io.FileOutputStream;
import java.io.PrintStream;
import java.nio.file.Path;
import java.util.*;
import java.util.Map.Entry;
import java.util.function.Supplier;
import java.util.regex.Matcher;
import java.util.regex.Pattern;
import java.util.stream.Collectors;

import org.jline.builtins.Completers.FilesCompleter;
import org.jline.builtins.Completers.OptDesc;
import org.jline.builtins.Completers.OptionCompleter;
import org.jline.builtins.ConsoleEngine.ExecutionResult;
import org.jline.builtins.Options.HelpException;
import org.jline.console.ArgDesc;
import org.jline.console.CmdDesc;
import org.jline.console.CommandInput;
import org.jline.console.CommandMethod;
import org.jline.console.CommandRegistry;
import org.jline.console.ConfigurationPath;
import org.jline.reader.*;
import org.jline.reader.Parser.ParseContext;
import org.jline.reader.impl.completer.AggregateCompleter;
import org.jline.reader.impl.completer.ArgumentCompleter;
import org.jline.reader.impl.completer.NullCompleter;
import org.jline.reader.impl.completer.StringsCompleter;
import org.jline.reader.impl.completer.SystemCompleter;
import org.jline.terminal.Attributes;
import org.jline.terminal.Attributes.InputFlag;
import org.jline.utils.*;
import org.jline.terminal.Terminal;
import org.jline.terminal.TerminalBuilder;

/**
 * Aggregate command registeries.
 *
 * @author <a href="mailto:matti.rintanikkola@gmail.com">Matti Rinta-Nikkola</a>
 */
public class SystemRegistryImpl implements SystemRegistry {

    public enum Pipe {
        FLIP, NAMED, AND, OR
    }

    private static final Class<?>[] BUILTIN_REGISTERIES = {Builtins.class, ConsoleEngineImpl.class};
    private CommandRegistry[] commandRegistries;
    private Integer consoleId;
    private Parser parser;
    private ConfigurationPath configPath;
    private Map<String, CommandRegistry> subcommands = new HashMap<>();
    private Map<Pipe, String> pipeName = new HashMap<>();
    private final Map<String, CommandMethod> commandExecute = new HashMap<>();
    private Map<String, List<String>> commandInfos = new HashMap<>();
    private Exception exception;
    private CommandOutputStream outputStream;
    private ScriptStore scriptStore = new ScriptStore();
    private NamesAndValues names = new NamesAndValues();
    private Supplier<Path> workDir;
    private SystemCompleter customSystemCompleter = new SystemCompleter();
    private AggregateCompleter customAggregateCompleter = new AggregateCompleter(new ArrayList<>());

    public SystemRegistryImpl(Parser parser, Terminal terminal, Supplier<Path> workDir, ConfigurationPath configPath) {
        this.parser = parser;
        this.workDir = workDir;
        this.configPath = configPath;
        outputStream = new CommandOutputStream(terminal);
        pipeName.put(Pipe.FLIP, "|;");
        pipeName.put(Pipe.NAMED, "|");
        pipeName.put(Pipe.AND, "&&");
        pipeName.put(Pipe.OR, "||");
        commandExecute.put("exit", new CommandMethod(this::exit, this::exitCompleter));
        commandExecute.put("help", new CommandMethod(this::help, this::helpCompleter));
    }

    public void rename(Pipe pipe, String name) {
        if (name.matches("/w+") || pipeName.containsValue(name)) {
            throw new IllegalArgumentException();
        }
        pipeName.put(pipe, name);
    }

    @Override
    public Collection<String> getPipeNames() {
        return pipeName.values();
    }

    @Override
    public void setCommandRegistries(CommandRegistry... commandRegistries) {
        this.commandRegistries = commandRegistries;
        for (int i = 0; i < commandRegistries.length; i++) {
            if (commandRegistries[i] instanceof ConsoleEngine) {
                if (consoleId != null) {
                    throw new IllegalArgumentException();
                } else {
                    this.consoleId = i;
                    ((ConsoleEngine) commandRegistries[i]).setSystemRegistry(this);
                    this.scriptStore = new ScriptStore((ConsoleEngine) commandRegistries[i]);
                    this.names = new NamesAndValues(configPath);
                }
            } else if (commandRegistries[i] instanceof SystemRegistry) {
                throw new IllegalArgumentException();
            }
        }
        SystemRegistry.add(this);
    }

    @Override
    public void initialize(File script) {
        if (consoleId != null) {
            try {
                consoleEngine().execute(script);
            } catch (Exception e) {
                trace(e);
            }
        }
    }

    @Override
    public Set<String> commandNames() {
        Set<String> out = new HashSet<>();
        for (CommandRegistry r : commandRegistries) {
            out.addAll(r.commandNames());
        }
        out.addAll(localCommandNames());
        return out;
    }

    private Set<String> localCommandNames() {
        return commandExecute.keySet();
    }

    @Override
    public Map<String, String> commandAliases() {
        Map<String, String> out = new HashMap<>();
        for (CommandRegistry r : commandRegistries) {
            out.putAll(r.commandAliases());
        }
        return out;
    }

    @Override
    public Object consoleOption(String name) {
        Object out = null;
        if (consoleId != null) {
            out = consoleEngine().consoleOption(name, null);
        }
        return out;
    }

    /**
     * Register subcommand registry
     *
     * @param command            main command
     * @param subcommandRegistry subcommand registry
     */
    @Override
    public void register(String command, CommandRegistry subcommandRegistry) {
        subcommands.put(command, subcommandRegistry);
        commandExecute.put(command, new CommandMethod(this::subcommand, this::emptyCompleter));
    }

    private List<String> localCommandInfo(String command) {
        try {
            if (subcommands.containsKey(command)) {
                registryHelp(subcommands.get(command));
            } else {
                localExecute(command, new String[]{"--help"});
            }
        } catch (HelpException e) {
            exception = null;
            return JlineCommandRegistry.compileCommandInfo(e.getMessage());
        } catch (Exception e) {
            trace(e);
        }
        return new ArrayList<>();
    }

    @Override
    public List<String> commandInfo(String command) {
        int id = registryId(command);
        List<String> out = new ArrayList<>();
        if (id > -1) {
            if (!commandInfos.containsKey(command)) {
                commandInfos.put(command, commandRegistries[id].commandInfo(command));
            }
            out = commandInfos.get(command);
        } else if (scriptStore.hasScript(command)) {
            out = consoleEngine().commandInfo(command);
        } else if (isLocalCommand(command)) {
            out = localCommandInfo(command);
        }
        return out;
    }

    @Override
    public boolean hasCommand(String command) {
        return registryId(command) > -1 || isLocalCommand(command);
    }

    private boolean isLocalCommand(String command) {
        return commandExecute.containsKey(command);
    }

    private boolean isCommandOrScript(String command) {
        if (hasCommand(command)) {
            return true;
        }
        return scriptStore.hasScript(command);
    }

    public void addCompleter(Completer completer) {
        if (completer instanceof SystemCompleter) {
            SystemCompleter sc = (SystemCompleter) completer;
            if (sc.isCompiled()) {
                customAggregateCompleter.getCompleters().add(sc);
            } else {
                customSystemCompleter.add(sc);
            }
        } else {
            customAggregateCompleter.getCompleters().add(completer);
        }
    }

    @Override
    public SystemCompleter compileCompleters() {
        throw new IllegalStateException("Use method completer() to retrieve Completer!");
    }

    private SystemCompleter _compileCompleters() {
        SystemCompleter out = CommandRegistry.aggregateCompleters(commandRegistries);
        SystemCompleter local = new SystemCompleter();
        for (String command : commandExecute.keySet()) {
            if (subcommands.containsKey(command)) {
                for (Map.Entry<String, List<Completer>> entry : subcommands.get(command).compileCompleters().getCompleters().entrySet()) {
                    for (Completer cc : entry.getValue()) {
                        if (!(cc instanceof ArgumentCompleter)) {
                            throw new IllegalArgumentException();
                        }
                        List<Completer> cmps = ((ArgumentCompleter) cc).getCompleters();
                        cmps.add(0, NullCompleter.INSTANCE);
                        cmps.set(1, new StringsCompleter(entry.getKey()));
                        Completer last = cmps.get(cmps.size() - 1);
                        if (last instanceof OptionCompleter) {
                            ((OptionCompleter) last).setStartPos(cmps.size() - 1);
                            cmps.set(cmps.size() - 1, last);
                        }
                        local.add(command, new ArgumentCompleter(cmps));
                    }
                }
            } else {
                local.add(command, commandExecute.get(command).compileCompleter().apply(command));
            }
        }
        local.add(customSystemCompleter);
        out.add(local);
        out.compile();
        return out;
    }

    @Override
    public Completer completer() {
        List<Completer> completers = new ArrayList<>();
        completers.add(_compileCompleters());
        completers.add(customAggregateCompleter);
        if (consoleId != null) {
            completers.addAll(consoleEngine().scriptCompleters());
            completers.add(new PipelineCompleter().doCompleter());
        }
        return new AggregateCompleter(completers);
    }

    private CmdDesc localCommandDescription(String command) {
        if (!isLocalCommand(command)) {
            throw new IllegalArgumentException();
        }
        try {
            localExecute(command, new String[]{"--help"});
        } catch (HelpException e) {
            exception = null;
            return JlineCommandRegistry.compileCommandDescription(e.getMessage());
        } catch (Exception e) {
            trace(e);
        }
        return null;
    }

    @Override
    public CmdDesc commandDescription(String command) {
        return commandDescription(Arrays.asList(command));
    }


    @Override
    public CmdDesc commandDescription(List<String> args) {
        CmdDesc out = new CmdDesc(false);
        String command = args.get(0);
        int id = registryId(command);
        if (id > -1) {
            out = commandRegistries[id].commandDescription(args);
        } else if (scriptStore.hasScript(command)) {
            out = consoleEngine().commandDescription(command);
        } else if (isLocalCommand(command)) {
            out = localCommandDescription(command);
        }
        return out;
    }

    private CmdDesc commandDescription(CommandRegistry subreg) {
        List<AttributedString> main = new ArrayList<>();
        Map<String, List<AttributedString>> options = new HashMap<>();
        StyleResolver helpStyle = Styles.helpStyle();
        for (String sc : new TreeSet<String>(subreg.commandNames())) {
            for (String info : subreg.commandInfo(sc)) {
                main.add(HelpException.highlightSyntax(sc + " -  " + info, helpStyle, true));
                break;
            }
        }
        return new CmdDesc(main, ArgDesc.doArgNames(Arrays.asList("")), options);
    }

    @Override
    public CmdDesc commandDescription(Widgets.CmdLine line) {
        CmdDesc out = null;
        switch (line.getDescriptionType()) {
            case COMMAND:
                String cmd = parser.getCommand(line.getArgs().get(0));
                if (isCommandOrScript(cmd) && !names.hasPipes(line.getArgs())) {
                    List<String> args = line.getArgs();
                    if (subcommands.containsKey(cmd)) {
                        String c = args.size() > 1 ? args.get(1) : null;
                        if (c == null || subcommands.get(cmd).hasCommand(c)) {
                            if (c != null && c.equals("help")) {
                                out = null;
                            } else if (c != null) {
                                out = subcommands.get(cmd).commandDescription(c);
                            } else {
                                out = commandDescription(subcommands.get(cmd));
                            }
                        } else {
                            out = commandDescription(subcommands.get(cmd));
                        }
                        if (out != null) {
                            out.setSubcommand(true);
                        }
                    } else {
                        args.set(0, cmd);
                        out = commandDescription(args);
                    }
                }
                break;
            case METHOD:
            case SYNTAX:
                // TODO
                break;
        }
        return out;
    }

    @Override
    public Object invoke(String command, Object... args) throws Exception {
        return invoke(commandSession(), command, args);
    }

    @Override
    public Object invoke(CommandSession session, String command, Object... args) throws Exception {
        Object out = null;
        command = ConsoleEngine.plainCommand(command);
        args = args == null ? new Object[]{null} : args;
        int id = registryId(command);
        if (id > -1) {
            out = commandRegistries[id].invoke(session, command, args);
        } else if (isLocalCommand(command)) {
            out = localExecute(command, args);
        } else if (consoleId != null) {
            out = consoleEngine().invoke(session, command, args);
        }
        return out;
    }


    public Object localExecute(String command, Object[] args) throws Exception {
        if (!isLocalCommand(command)) {
            throw new IllegalArgumentException();
        }
        Object out = commandExecute.get(command).execute()
<<<<<<< HEAD
                .apply(new CommandInput(command, args, commandSession()));
=======
                          .apply(new CommandInput(command, args, commandSession()));
>>>>>>> 0c01986f
        if (exception != null) {
            throw exception;
        }
        return out;
    }

    public Terminal terminal() {
        return commandSession().terminal();
    }

    private CommandSession commandSession() {
        return outputStream.getCommandSession();
    }

    private static class CommandOutputStream {
        private PrintStream origOut;
        private PrintStream origErr;
        private Terminal origTerminal;
        private ByteArrayOutputStream byteOutputStream;
        private FileOutputStream fileOutputStream;
        private PrintStream out;
        private InputStream in;
        private Terminal terminal;
        private String output;
        private CommandRegistry.CommandSession commandSession;
        private boolean redirecting = false;

        public CommandOutputStream(Terminal terminal) {
            this.origOut = System.out;
            this.origErr = System.err;
            this.origTerminal = terminal;
            this.terminal = terminal;
            PrintStream ps = new PrintStream(terminal.output());
            this.commandSession = new CommandRegistry.CommandSession(terminal, terminal.input(), ps, ps);
        }

        public void redirect() throws IOException {
            byteOutputStream = new ByteArrayOutputStream();
        }

        public void redirect(File file, boolean append) throws IOException {
            if (!file.exists()) {
                try {
                    file.createNewFile();
                } catch (IOException e) {
                    (new File(file.getParent())).mkdirs();
                    file.createNewFile();
                }
            }
            fileOutputStream = new FileOutputStream(file, append);
        }

        public void open() throws IOException {
            if (redirecting || (byteOutputStream == null && fileOutputStream == null)) {
                return;
            }
            OutputStream outputStream = byteOutputStream != null ? byteOutputStream : fileOutputStream;
            out = new PrintStream(outputStream);
            System.setOut(out);
            System.setErr(out);
            String input = ctrl('X') + "q";
            in = new ByteArrayInputStream(input.getBytes());
            Attributes attrs = new Attributes();
            if (OSUtils.IS_WINDOWS) {
                attrs.setInputFlag(InputFlag.IGNCR, true);
            }
            terminal = TerminalBuilder.builder()
                    .streams(in, outputStream)
                    .attributes(attrs)
                    .jna(false)
                    .jansi(false)
                    .type(Terminal.TYPE_DUMB).build();
            this.commandSession = new CommandRegistry.CommandSession(terminal, terminal.input(), out, out);
            redirecting = true;
        }

        public void flush() {
            if (out == null) {
                return;
            }
            try {
                out.flush();
                if (byteOutputStream != null) {
                    byteOutputStream.flush();
                    output = byteOutputStream.toString();
                } else if (fileOutputStream != null) {
                    fileOutputStream.flush();
                }
            } catch (Exception e) {

            }
        }

        public void close() {
            if (out == null) {
                return;
            }
            try {
                in.close();
                flush();
                if (byteOutputStream != null) {
                    byteOutputStream.close();
                    byteOutputStream = null;
                } else if (fileOutputStream != null) {
                    fileOutputStream.close();
                    fileOutputStream = null;
                }
                out.close();
                out = null;
            } catch (Exception e) {

            }
        }

        public CommandRegistry.CommandSession getCommandSession() {
            return commandSession;
        }

        public String getOutput() {
            return output;
        }

        public boolean isRedirecting() {
            return redirecting;
        }

        public boolean isByteStream() {
            return redirecting && byteOutputStream != null;
        }

        public void reset() {
            if (redirecting) {
                out = null;
                byteOutputStream = null;
                fileOutputStream = null;
                output = null;
                System.setOut(origOut);
                System.setErr(origErr);
                terminal = null;
                terminal = origTerminal;
                PrintStream ps = new PrintStream(terminal.output());
                this.commandSession = new CommandRegistry.CommandSession(terminal, terminal.input(), ps, ps);
                redirecting = false;
            }
        }

        public void closeAndReset() {
            close();
            reset();
        }
    }

    private boolean isCommandAlias(String command) {
        if (consoleId == null || !parser.validCommandName(command) || !consoleEngine().hasAlias(command)) {
            return false;
        }
        String value = consoleEngine().getAlias(command).split("\\s+")[0];
        return !names.isPipe(value);
    }

    private String replaceCommandAlias(String variable, String command, String rawLine) {
        return variable == null ? rawLine.replaceFirst(command + "(\\b|$)", consoleEngine().getAlias(command))
                : rawLine.replaceFirst("=" + command + "(\\b|$)", "=" + consoleEngine().getAlias(command));
    }

    private List<CommandData> compileCommandLine(String commandLine) {
        List<CommandData> out = new ArrayList<>();
        ArgsParser ap = new ArgsParser(parser);
        ap.parse(commandLine);
        //
        // manage pipe aliases
        //
        List<String> ws = ap.args();
        Map<String, List<String>> customPipes = consoleId != null ? consoleEngine().getPipes() : new HashMap<>();
        if (consoleId != null && ws.contains(pipeName.get(Pipe.NAMED))) {
            StringBuilder sb = new StringBuilder();
            boolean trace = false;
            for (int i = 0; i < ws.size(); i++) {
                if (ws.get(i).equals(pipeName.get(Pipe.NAMED))) {
                    if (i + 1 < ws.size() && consoleEngine().hasAlias(ws.get(i + 1))) {
                        trace = true;
                        List<String> args = new ArrayList<>();
                        String pipeAlias = consoleEngine().getAlias(ws.get(++i));
                        while (i < ws.size() - 1 && !names.isPipe(ws.get(i + 1), customPipes.keySet())) {
                            args.add(ws.get(++i));
                        }
                        for (int j = 0; j < args.size(); j++) {
                            pipeAlias = pipeAlias.replaceAll("\\s\\$" + j + "\\b", " " + args.get(j));
                            pipeAlias = pipeAlias.replaceAll("\\$\\{" + j + "(|:-.*)\\}", args.get(j));
                        }
                        pipeAlias = pipeAlias.replaceAll("\\$\\{@\\}", consoleEngine().expandToList(args));
                        pipeAlias = pipeAlias.replaceAll("\\$@", consoleEngine().expandToList(args));
                        pipeAlias = pipeAlias.replaceAll("\\s+\\$\\d\\b", "");
                        pipeAlias = pipeAlias.replaceAll("\\s+\\$\\{\\d+\\}", "");
                        pipeAlias = pipeAlias.replaceAll("\\$\\{\\d+\\}", "");
                        Matcher matcher = Pattern.compile("\\$\\{\\d+:-(.*?)\\}").matcher(pipeAlias);
                        if (matcher.find()) {
                            pipeAlias = matcher.replaceAll("$1");
                        }
                        sb.append(pipeAlias);
                    } else {
                        sb.append(ws.get(i));
                    }
                } else {
                    sb.append(ws.get(i));
                }
                sb.append(" ");
            }
            ap.parse(sb.toString());
            if (trace) {
                consoleEngine().trace(ap.line());
            }
        }
        List<String> words = ap.args();
        String nextRawLine = ap.line();
        int first = 0;
        int last = words.size();
        List<String> pipes = new ArrayList<>();
        String pipeSource = null;
        String rawLine = null;
        String pipeResult = null;
        if (!names.hasPipes(words)) {
            if (isCommandAlias(ap.command())) {
                nextRawLine = replaceCommandAlias(ap.variable(), ap.command(), nextRawLine);
            }
            out.add(new CommandData(ap, false, nextRawLine, ap.variable(), null, false, ""));
        } else {
            //
            // compile pipe line
            //
            do {
                String rawCommand = parser.getCommand(words.get(first));
                String command = ConsoleEngine.plainCommand(rawCommand);
                String variable = parser.getVariable(words.get(first));
                if (isCommandAlias(command)) {
                    ap.parse(replaceCommandAlias(variable, command, nextRawLine));
                    rawCommand = ap.rawCommand();
                    command = ap.command();
                    words = ap.args();
                    first = 0;
                }
                if (scriptStore.isConsoleScript(command) && !rawCommand.startsWith(":")) {
                    throw new IllegalArgumentException("Commands must be used in pipes with colon prefix!");
                }
                last = words.size();
                File file = null;
                boolean append = false;
                boolean pipeStart = false;
                boolean skipPipe = false;
                List<String> _words = new ArrayList<>();
                //
                // find next pipe
                //
                for (int i = first; i < last; i++) {
                    if (words.get(i).equals(">") || words.get(i).equals(">>")) {
                        pipes.add(words.get(i));
                        append = words.get(i).equals(">>");
                        if (i + 1 >= last) {
                            throw new IllegalArgumentException();
                        }
                        file = redirectFile(words.get(i + 1));
                        last = i + 1;
                        break;
                    } else if (words.get(i).equals(pipeName.get(Pipe.FLIP))) {
                        if (variable != null || file != null || pipeResult != null || consoleId == null) {
                            throw new IllegalArgumentException();
                        }
                        pipes.add(words.get(i));
                        last = i;
                        variable = "_pipe" + (pipes.size() - 1);
                        break;
                    } else if (words.get(i).equals(pipeName.get(Pipe.NAMED))
                            || (words.get(i).matches("^.*[^a-zA-Z0-9 ].*$") && customPipes.containsKey(words.get(i)))) {
                        String pipe = words.get(i);
                        if (pipe.equals(pipeName.get(Pipe.NAMED))) {
                            if (i + 1 >= last) {
                                throw new IllegalArgumentException("Pipe is NULL!");
                            }
                            pipe = words.get(i + 1);
                            if (!pipe.matches("\\w+") || !customPipes.containsKey(pipe)) {
                                throw new IllegalArgumentException("Unknown or illegal pipe name: " + pipe);
                            }
                        }
                        pipes.add(pipe);
                        last = i;
                        if (pipeSource == null) {
                            pipeSource = "_pipe" + (pipes.size() - 1);
                            pipeResult = variable;
                            variable = pipeSource;
                            pipeStart = true;
                        }
                        break;
                    } else if (words.get(i).equals(pipeName.get(Pipe.OR))
                            || words.get(i).equals(pipeName.get(Pipe.AND))) {
                        if (variable != null || pipeSource != null) {
                            pipes.add(words.get(i));
                        } else if (pipes.size() > 0 && (pipes.get(pipes.size() - 1).equals(">")
                                || pipes.get(pipes.size() - 1).equals(">>"))) {
                            pipes.remove(pipes.size() - 1);
                            out.get(out.size() - 1).setPipe(words.get(i));
                            skipPipe = true;
                        } else {
                            pipes.add(words.get(i));
                            pipeSource = "_pipe" + (pipes.size() - 1);
                            pipeResult = variable;
                            variable = pipeSource;
                            pipeStart = true;
                        }
                        last = i;
                        break;
                    } else {
                        _words.add(words.get(i));
                    }
                }
                if (last == words.size()) {
                    pipes.add("END_PIPE");
                } else if (skipPipe) {
                    first = last + 1;
                    continue;
                }
                //
                // compose pipe command
                //
                String subLine = last < words.size() || first > 0 ? _words.stream().collect(Collectors.joining(" "))
                        : ap.line();
                if (last + 1 < words.size()) {
                    nextRawLine = words.subList(last + 1, words.size()).stream().collect(Collectors.joining(" "));
                }
                boolean done = true;
                boolean statement = false;
                List<String> arglist = new ArrayList<>();
                if (_words.size() > 0) {
                    arglist.addAll(_words.subList(1, _words.size()));
                }
                if (rawLine != null || (pipes.size() > 1 && customPipes.containsKey(pipes.get(pipes.size() - 2)))) {
                    done = false;
                    if (rawLine == null) {
                        rawLine = pipeSource;
                    }
                    if (customPipes.containsKey(pipes.get(pipes.size() - 2))) {
                        List<String> fixes = customPipes.get(pipes.get(pipes.size() - 2));
                        if (pipes.get(pipes.size() - 2).matches("\\w+")) {
                            int idx = subLine.indexOf(" ");
                            subLine = idx > 0 ? subLine.substring(idx + 1) : "";
                        }
                        rawLine += fixes.get(0)
                                + (consoleId != null ? consoleEngine().expandCommandLine(subLine) : subLine)
                                + fixes.get(1);
                        statement = true;
                    }
                    if (pipes.get(pipes.size() - 1).equals(pipeName.get(Pipe.FLIP))
                            || pipes.get(pipes.size() - 1).equals(pipeName.get(Pipe.AND))
                            || pipes.get(pipes.size() - 1).equals(pipeName.get(Pipe.OR))) {
                        done = true;
                        pipeSource = null;
                        if (variable != null) {
                            rawLine = variable + " = " + rawLine;
                        }
                    }
                    if (last + 1 >= words.size() || file != null) {
                        done = true;
                        pipeSource = null;
                        if (pipeResult != null) {
                            rawLine = pipeResult + " = " + rawLine;
                        }
                    }
                } else if (pipes.get(pipes.size() - 1).equals(pipeName.get(Pipe.FLIP)) || pipeStart) {
                    if (pipeStart && pipeResult != null) {
                        subLine = subLine.substring(subLine.indexOf("=") + 1);
                    }
                    rawLine = flipArgument(command, subLine, pipes, arglist);
                    rawLine = variable + "=" + rawLine;
                } else {
                    rawLine = flipArgument(command, subLine, pipes, arglist);
                }
                if (done) {
                    //
                    // add composed command to return list
                    //
                    out.add(new CommandData(ap, statement, rawLine, variable, file, append, pipes.get(pipes.size() - 1)));
                    if (pipes.get(pipes.size() - 1).equals(pipeName.get(Pipe.AND))
                            || pipes.get(pipes.size() - 1).equals(pipeName.get(Pipe.OR))) {
                        pipeSource = null;
                        pipeResult = null;
                    }
                    rawLine = null;
                }
                first = last + 1;
            } while (first < words.size());
        }
        return out;
    }

    private File redirectFile(String name) {
        File out = null;
        if (name.equals("null")) {
            out = OSUtils.IS_WINDOWS ? new File("NUL") : new File("/dev/null");
        } else {
            out = new File(name);
        }
        return out;
    }

    private static class ArgsParser {
        private int round = 0;
        private int curly = 0;
        private int square = 0;
        private boolean quoted;
        private boolean doubleQuoted;
        private String line;
        private String command;
        private String variable;
        private List<String> args;
        private Parser parser;

        public ArgsParser(Parser parser) {
            this.parser = parser;
        }

        private void reset() {
            round = 0;
            curly = 0;
            square = 0;
            quoted = false;
            doubleQuoted = false;
        }

        private void next(String arg) {
            char prevChar = ' ';
            for (int i = 0; i < arg.length(); i++) {
                char c = arg.charAt(i);
                if (!parser.isEscapeChar(prevChar)) {
                    if (!quoted && !doubleQuoted) {
                        if (c == '(') {
                            round++;
                        } else if (c == ')') {
                            round--;
                        } else if (c == '{') {
                            curly++;
                        } else if (c == '}') {
                            curly--;
                        } else if (c == '[') {
                            square++;
                        } else if (c == ']') {
                            square--;
                        } else if (c == '"') {
                            doubleQuoted = true;
                        } else if (c == '\'') {
                            quoted = true;
                        }
                    } else if (quoted && c == '\'') {
                        quoted = false;
                    } else if (doubleQuoted && c == '"') {
                        doubleQuoted = false;
                    }
                }
                prevChar = c;
            }
        }

        private boolean isEnclosed() {
            return round == 0 && curly == 0 && square == 0 && !quoted && !doubleQuoted;
        }

        private void enclosedArgs(List<String> words) {
            args = new ArrayList<>();
            reset();
            boolean first = true;
            StringBuilder sb = new StringBuilder();
            for (String a : words) {
                next(a);
                if (!first) {
                    sb.append(" ");
                }
                if (isEnclosed()) {
                    sb.append(a);
                    args.add(sb.toString());
                    sb = new StringBuilder();
                    first = true;
                } else {
                    sb.append(a);
                    first = false;
                }
            }
            if (!first) {
                args.add(sb.toString());
            }
        }

        public void parse(String line) {
            this.line = line;
            ParsedLine pl = parser.parse(line, 0, ParseContext.SPLIT_LINE);
            enclosedArgs(pl.words());
            this.command = parser.getCommand(args.get(0));
            if (!parser.validCommandName(command)) {
                this.command = "";
            }
            this.variable = parser.getVariable(args.get(0));
        }

        public String line() {
            return line;
        }

        public String command() {
            return ConsoleEngine.plainCommand(command);
        }

        public String rawCommand() {
            return command;
        }

        public String variable() {
            return variable;
        }

        public List<String> args() {
            return args;
        }

        private int closingQuote(String arg) {
            int out = -1;
            char prevChar = ' ';
            for (int i = 1; i < arg.length(); i++) {
                char c = arg.charAt(i);
                if (!parser.isEscapeChar(prevChar)) {
                    if (c == arg.charAt(0)) {
                        out = i;
                        break;
                    }
                }
                prevChar = c;
            }
            return out;
        }

        private String unquote(String arg) {
            if (arg.length() > 1 && (arg.startsWith("\"") && arg.endsWith("\""))
                    || (arg.startsWith("'") && arg.endsWith("'"))) {
                if (closingQuote(arg) == arg.length() - 1) {
                    return arg.substring(1, arg.length() - 1);
                }
            }
            return arg;
        }

    }

    private String flipArgument(final String command, final String subLine, final List<String> pipes, List<String> arglist) {
        String out = null;
        if (pipes.size() > 1 && pipes.get(pipes.size() - 2).equals(pipeName.get(Pipe.FLIP))) {
            String s = isCommandOrScript(command) ? "$" : "";
            out = subLine + " " + s + "_pipe" + (pipes.size() - 2);
            if (!command.isEmpty()) {
                arglist.add(s + "_pipe" + (pipes.size() - 2));
            }
        } else {
            out = subLine;
        }
        return out;
    }

    protected static class CommandData {
        private String rawLine;
        private String command;
        private String[] args;
        private File file;
        private boolean append;
        private String variable;
        private String pipe;

        public CommandData(ArgsParser parser, boolean statement, String rawLine, String variable, File file, boolean append, String pipe) {
            this.rawLine = rawLine;
            this.variable = variable;
            this.file = file;
            this.append = append;
            this.pipe = pipe;
            this.args = new String[]{};
            this.command = "";
            if (!statement) {
                parser.parse(rawLine);
                this.command = parser.command();
                if (parser.args().size() > 1) {
                    this.args = new String[parser.args().size() - 1];
                    for (int i = 1; i < parser.args().size(); i++) {
                        args[i - 1] = parser.unquote(parser.args().get(i));
                    }
                }
            }
        }

        public void setPipe(String pipe) {
            this.pipe = pipe;
        }

        public File file() {
            return file;
        }

        public boolean append() {
            return append;
        }

        public String variable() {
            return variable;
        }

        public String command() {
            return command;
        }

        public String[] args() {
            return args;
        }

        public String rawLine() {
            return rawLine;
        }

        public String pipe() {
            return pipe;
        }

        @Override
        public String toString() {
            StringBuilder sb = new StringBuilder();
            sb.append("[");
            sb.append("rawLine:").append(rawLine);
            sb.append(", ");
            sb.append("command:").append(command);
            sb.append(", ");
            sb.append("args:").append(Arrays.asList(args));
            sb.append(", ");
            sb.append("variable:").append(variable);
            sb.append(", ");
            sb.append("file:").append(file);
            sb.append(", ");
            sb.append("append:").append(append);
            sb.append(", ");
            sb.append("pipe:").append(pipe);
            sb.append("]");
            return sb.toString();
        }

    }

    private static class ScriptStore {
        ConsoleEngine engine;
        Map<String, Boolean> scripts = new HashMap<>();

        public ScriptStore() {}

        public ScriptStore(ConsoleEngine engine) {
            this.engine = engine;
        }

        public void refresh() {
            if (engine != null) {
                scripts = engine.scripts();
            }
        }

        public boolean hasScript(String name) {
            return scripts.containsKey(name);
        }

        public boolean isConsoleScript(String name) {
            return scripts.getOrDefault(name, false);
        }

        public Set<String> getScripts() {
            return scripts.keySet();
        }

    }

    @SuppressWarnings("serial")
    private static class UnknownCommandException extends Exception {

    }

    private Object invoke(String command, String rawLine, String[] args) throws Exception {
        if (!parser.validCommandName(command)) {
            throw new UnknownCommandException();
        }
        Object out = null;
        if (isLocalCommand(command)) {
            out = localExecute(command, consoleId != null ? consoleEngine().expandParameters(args) : args);
        } else {
            int id = registryId(command);
            if (id > -1) {
                Object[] _args = consoleId != null ? consoleEngine().expandParameters(args) : (Object[]) args;
                out = commandRegistries[id].invoke(outputStream.getCommandSession(), command, _args);
            } else if (scriptStore.hasScript(command)) {
                out = consoleEngine().execute(command, rawLine, args);
            } else {
                throw new UnknownCommandException();
            }
        }
        return out;
    }

    public Object invoke(String line) throws Exception {
        if (line.isEmpty() || line.trim().startsWith("#")) {
            return null;
        }
        long start = new Date().getTime();
        Object out = null;
        boolean statement = false;
        boolean postProcessed = false;
        int errorCount = 0;
        scriptStore.refresh();
        List<CommandData> cmds = compileCommandLine(line);
        for (int i = 0; i < cmds.size(); i++) {
            CommandData cmd = cmds.get(i);
            if (cmd.file() != null && scriptStore.isConsoleScript(cmd.command())) {
                throw new IllegalArgumentException("Console script output cannot be redirected!");
            }
            try {
                outputStream.closeAndReset();
                if (consoleId != null && !consoleEngine().isExecuting()) {
                    trace(cmd);
                }
                exception = null;
                statement = false;
                postProcessed = false;
                if (cmd.variable() != null || cmd.file() != null) {
                    if (cmd.file() != null) {
                        outputStream.redirect(cmd.file(), cmd.append());
                    } else if (consoleId != null) {
                        outputStream.redirect();
                    }
                    outputStream.open();
                }
                boolean consoleScript = false;
                try {
                    out = invoke(cmd.command(), cmd.rawLine(), cmd.args());
                } catch (UnknownCommandException e) {
                    consoleScript = true;
                }
                if (consoleId != null) {
                    if (consoleScript) {
                        statement = cmd.command().isEmpty() || !scriptStore.hasScript(cmd.command());
                        if (statement && outputStream.isByteStream()) {
                            outputStream.closeAndReset();
                        }
                        out = consoleEngine().execute(cmd.command(), cmd.rawLine(), cmd.args());
                    }
                    if (cmd.pipe().equals(pipeName.get(Pipe.OR)) || cmd.pipe().equals(pipeName.get(Pipe.AND))) {
                        ExecutionResult er = postProcess(cmd, statement, out);
                        postProcessed = true;
                        consoleEngine().println(er.result());
                        out = null;
                        boolean success = er.status() == 0 ? true : false;
                        if ((cmd.pipe().equals(pipeName.get(Pipe.OR)) && success)
                                || (cmd.pipe().equals(pipeName.get(Pipe.AND)) && !success)) {
                            break;
                        }
                    }
                }
            } catch (HelpException e) {
                trace(e);
            } catch (Exception e) {
                errorCount++;
                if (cmd.pipe().equals(pipeName.get(Pipe.OR))) {
                    trace(e);
                    postProcessed = true;
                } else {
                    throw e;
                }
            } finally {
                if (!postProcessed && consoleId != null) {
                    out = postProcess(cmd, statement, out).result();
                }
            }
        }
        if (errorCount == 0) {
            names.extractNames(line);
        }
        Log.debug("execute: ", new Date().getTime() - start, " msec");
        return out;
    }

    private ExecutionResult postProcess(CommandData cmd, boolean statement, Object result) {
        ExecutionResult out = new ExecutionResult(result != null ? 0 : 1, result);
        if (cmd.file() != null) {
            int status = 1;
            if (cmd.file().exists()) {
                long delta = new Date().getTime() - cmd.file().lastModified();
                status = delta < 100 ? 0 : 1;
            }
            out = new ExecutionResult(status, result);
        } else if (!statement) {
            outputStream.flush();
            outputStream.close();
            out = consoleEngine().postProcess(cmd.rawLine(), result, outputStream.getOutput());
            outputStream.reset();
        } else if (cmd.variable() != null) {
            if (consoleEngine().hasVariable(cmd.variable())) {
                out = consoleEngine().postProcess(consoleEngine().getVariable(cmd.variable()));
            } else {
                out = consoleEngine().postProcess(result);
            }
            if (!cmd.variable().startsWith("_")) {
                out = new ExecutionResult(out.status(), null);
            }
        } else {
            out = consoleEngine().postProcess(result);
        }
        return out;
    }

    public void cleanUp() {
        if (outputStream.isRedirecting()) {
            outputStream.closeAndReset();
        }
        if (consoleId != null) {
            consoleEngine().purge();
        }
    }

    private void trace(CommandData commandData) {
        if (consoleId != null) {
            consoleEngine().trace(commandData);
        } else {
            AttributedStringBuilder asb = new AttributedStringBuilder();
            asb.append(commandData.rawLine(), AttributedStyle.DEFAULT.foreground(AttributedStyle.YELLOW)).println(terminal());
        }
    }

    @Override
    public void trace(Exception exception) {
        if (outputStream.isRedirecting()) {
            outputStream.closeAndReset();
        }
        if (consoleId != null) {
            consoleEngine().putVariable("exception", exception);
            consoleEngine().trace(exception);
        } else {
            trace(false, exception);
        }
    }

    @Override
    public void trace(boolean stack, Exception exception) {
        if (exception instanceof Options.HelpException) {
            Options.HelpException.highlight((exception).getMessage(), Styles.helpStyle()).print(terminal());
        } else if (stack) {
            exception.printStackTrace();
        } else {
            String message = exception.getMessage();
            AttributedStringBuilder asb = new AttributedStringBuilder();
            if (message != null) {
                String m = exception.getClass().getSimpleName() + ": " + message;
                asb.append(m, AttributedStyle.DEFAULT.foreground(AttributedStyle.RED));
            } else {
                asb.append("Caught exception: ", AttributedStyle.DEFAULT.foreground(AttributedStyle.RED));
                asb.append(exception.getClass().getCanonicalName(), AttributedStyle.DEFAULT.foreground(AttributedStyle.RED));
            }
            asb.toAttributedString().println(terminal());
            Log.debug("Stack: ", exception);
        }
    }

    @Override
    public void close() {
        names.save();
    }

    private ConsoleEngine consoleEngine() {
        return consoleId != null ? (ConsoleEngine) commandRegistries[consoleId] : null;
    }

    private boolean isBuiltinRegistry(CommandRegistry registry) {
        for (Class<?> c : BUILTIN_REGISTERIES) {
            if (c == registry.getClass()) {
                return true;
            }
        }
        return false;
    }

    private void printHeader(String header) {
        AttributedStringBuilder asb = new AttributedStringBuilder().tabs(2);
        asb.append("\t");
        asb.append(header, HelpException.defaultStyle().resolve(".ti"));
        asb.append(":");
        asb.toAttributedString().println(terminal());
    }

    private void printCommandInfo(String command, String info, int max) {
        AttributedStringBuilder asb = new AttributedStringBuilder().tabs(Arrays.asList(4, max + 4));
        asb.append("\t");
        asb.append(command, HelpException.defaultStyle().resolve(".co"));
        asb.append("\t");
        asb.append(info);
        asb.setLength(terminal().getWidth());
        asb.toAttributedString().println(terminal());
    }

    private void printCommands(Collection<String> commands, int max) {
        AttributedStringBuilder asb = new AttributedStringBuilder().tabs(Arrays.asList(4, max + 4));
        int col = 0;
        asb.append("\t");
        col += 4;
        boolean done = false;
        for (String c : commands) {
            asb.append(c, HelpException.defaultStyle().resolve(".co"));
            asb.append("\t");
            col += max;
            if (col + max > terminal().getWidth()) {
                asb.toAttributedString().println(terminal());
                asb = new AttributedStringBuilder().tabs(Arrays.asList(4, max + 4));
                col = 0;
                asb.append("\t");
                col += 4;
                done = true;
            } else {
                done = false;
            }
        }
        if (!done) {
            asb.toAttributedString().println(terminal());
        }
        terminal().flush();
    }

    private String doCommandInfo(List<String> info) {
        return info.size() > 0 ? info.get(0) : " ";
    }

    private boolean isInTopics(List<String> args, String name) {
        return args.isEmpty() || args.contains(name);
    }

    private Options parseOptions(String[] usage, Object[] args) throws HelpException {
        Options opt = Options.compile(usage).parse(args);
        if (opt.isSet("help")) {
            throw new HelpException(opt.usage());
        }
        return opt;
    }

    private Object help(CommandInput input) {
        final String[] usage = {"help -  command help"
                , "Usage: help [TOPIC...]",
                "  -? --help                       Displays command help",};
        try {
            Options opt = parseOptions(usage, input.args());
            boolean doTopic = false;
            if (!opt.args().isEmpty() && opt.args().size() == 1) {
                try {
                    String[] args = {"--help"};
                    String command = opt.args().get(0);
                    invoke(command, command + " " + args[0], args);
                } catch (UnknownCommandException e) {
                    doTopic = true;
                } catch (Exception e) {
                    exception = e;
                }
            } else {
                doTopic = true;
            }
            if (doTopic) {
                helpTopic(opt.args());
            }
        } catch (Exception e) {
            exception = e;
        }
        return null;
    }

    private void helpTopic(List<String> topics) {
        Set<String> commands = commandNames();
        commands.addAll(scriptStore.getScripts());
        boolean withInfo = commands.size() < terminal().getHeight() || !topics.isEmpty() ? true : false;
        int max = Collections.max(commands, Comparator.comparing(String::length)).length() + 1;
        TreeMap<String, String> builtinCommands = new TreeMap<>();
        TreeMap<String, String> systemCommands = new TreeMap<>();
        for (CommandRegistry r : commandRegistries) {
            if (isBuiltinRegistry(r)) {
                for (String c : r.commandNames()) {
                    builtinCommands.put(c, doCommandInfo(commandInfo(c)));
                }
            }
        }
        for (String c : localCommandNames()) {
            systemCommands.put(c, doCommandInfo(commandInfo(c)));
            exception = null;
        }
        if (isInTopics(topics, "System")) {
            printHeader("System");
            if (withInfo) {
                for (Map.Entry<String, String> entry : systemCommands.entrySet()) {
                    printCommandInfo(entry.getKey(), entry.getValue(), max);
                }
            } else {
                printCommands(systemCommands.keySet(), max);
            }
        }
        if (isInTopics(topics, "Builtins")) {
            printHeader("Builtins");
            if (withInfo) {
                for (Map.Entry<String, String> entry : builtinCommands.entrySet()) {
                    printCommandInfo(entry.getKey(), entry.getValue(), max);
                }
            } else {
                printCommands(builtinCommands.keySet(), max);
            }
        }
        for (CommandRegistry r : commandRegistries) {
            if (isBuiltinRegistry(r) || !isInTopics(topics, r.name())) {
                continue;
            }
            TreeSet<String> cmds = new TreeSet<>(r.commandNames());
            printHeader(r.name());
            if (withInfo) {
                for (String c : cmds) {
                    printCommandInfo(c, doCommandInfo(commandInfo(c)), max);
                }
            } else {
                printCommands(cmds, max);
            }
        }
        if (consoleId != null && isInTopics(topics, "Scripts")) {
            printHeader("Scripts");
            if (withInfo) {
                for (String c : scriptStore.getScripts()) {
                    printCommandInfo(c, doCommandInfo(commandInfo(c)), max);
                }
            } else {
                printCommands(scriptStore.getScripts(), max);
            }
        }
        terminal().flush();
    }

    private Object exit(CommandInput input) {
        final String[] usage = {"exit -  exit from app/script"
                , "Usage: exit [OBJECT]"
                , "  -? --help                       Displays command help"
        };

        try {
            Options opt = parseOptions(usage, input.args());
            if (!opt.args().isEmpty() && consoleId != null) {
                try {
                    Object[] ret = consoleEngine().expandParameters(opt.args().toArray(new String[0]));
                    consoleEngine().putVariable("_return", ret.length == 1 ? ret[0] : ret);
                } catch (Exception e) {
                    trace(e);
                }
            }
            exception = new EndOfFileException();
        } catch (Exception e) {
            exception = e;
        }
        return null;
    }

    private void registryHelp(CommandRegistry registry) throws Exception {
        List<Integer> tabs = new ArrayList<>();
        tabs.add(0);
        tabs.add(9);
        int max = registry.commandNames().stream().map(String::length).max(Integer::compareTo).get();
        tabs.add(10 + max);
        AttributedStringBuilder sb = new AttributedStringBuilder().tabs(tabs);
        sb.append(" -  ");
        sb.append(registry.name());
        sb.append(" registry");
        sb.append("\n");
        boolean first = true;
        for (String c : new TreeSet<String>(registry.commandNames())) {
            if (first) {
                sb.append("Summary:");
                first = false;
            }
            sb.append("\t");
            sb.append(c);
            sb.append("\t");
            sb.append(registry.commandInfo(c).get(0));
            sb.append("\n");
        }
        throw new HelpException(sb.toString());
    }

    private Object subcommand(CommandInput input) {
        Object out = null;
        try {
            if (input.args().length > 0 && subcommands.get(input.command()).hasCommand(input.args()[0])) {
                out = subcommands.get(input.command()).invoke(input.session()
                        , input.args()[0]
                        , input.xargs().length > 1 ? Arrays.copyOfRange(input.xargs(), 1, input.xargs().length)
                                : new Object[]{});
            } else {
                registryHelp(subcommands.get(input.command()));
            }
        } catch (Exception e) {
            exception = e;
        }
        return out;
    }

    private List<OptDesc> commandOptions(String command) {
        try {
            localExecute(command, new String[]{"--help"});
        } catch (HelpException e) {
            exception = null;
            return JlineCommandRegistry.compileCommandOptions(e.getMessage());
        } catch (Exception e) {
            trace(e);
        }
        return null;
    }

    private List<String> registryNames() {
        List<String> out = new ArrayList<>();
        out.add("System");
        out.add("Builtins");
        if (consoleId != null) {
            out.add("Scripts");
        }
        for (CommandRegistry r : commandRegistries) {
            if (!isBuiltinRegistry(r)) {
                out.add(r.name());
            }
        }
        out.addAll(commandNames());
        out.addAll(scriptStore.getScripts());
        return out;
    }

    private List<Completer> emptyCompleter(String command) {
        return new ArrayList<>();
    }

    private List<Completer> helpCompleter(String command) {
        List<Completer> completers = new ArrayList<>();
        List<Completer> params = new ArrayList<>();
        params.add(new StringsCompleter(this::registryNames));
        params.add(NullCompleter.INSTANCE);
        completers.add(new ArgumentCompleter(NullCompleter.INSTANCE,
                new OptionCompleter(params, this::commandOptions, 1)));
        return completers;
    }

    private List<Completer> exitCompleter(String command) {
        List<Completer> completers = new ArrayList<>();
        completers.add(new ArgumentCompleter(NullCompleter.INSTANCE,
                new OptionCompleter(NullCompleter.INSTANCE, this::commandOptions, 1)));
        return completers;
    }

    private int registryId(String command) {
        for (int i = 0; i < commandRegistries.length; i++) {
            if (commandRegistries[i].hasCommand(command)) {
                return i;
            }
        }
        return -1;
    }

    private class PipelineCompleter implements Completer {

        public PipelineCompleter() {}

        public Completer doCompleter() {
            ArgumentCompleter out = new ArgumentCompleter(this);
            out.setStrict(false);
            return out;
        }

        @Override
        public void complete(LineReader reader, ParsedLine commandLine, List<Candidate> candidates) {
            assert commandLine != null;
            assert candidates != null;
            if (commandLine.wordIndex() < 2 || !names.hasPipes(commandLine.words())) {
                return;
            }
            String pWord = commandLine.words().get(commandLine.wordIndex() - 1);
            if (pWord.equals(pipeName.get(Pipe.NAMED))) {
                for (String name : names.namedPipes()) {
                    candidates.add(new Candidate(name, name, null, null, null, null, true));
                }
            } else if (pWord.equals(">") || pWord.equals(">>")) {
                Completer c = new FilesCompleter(workDir);
                c.complete(reader, commandLine, candidates);
            } else {
                String buffer = commandLine.word().substring(0, commandLine.wordCursor());
                String param = buffer;
                String curBuf = "";
                int lastDelim = names.indexOfLastDelim(buffer);
                if (lastDelim > -1) {
                    param = buffer.substring(lastDelim + 1);
                    curBuf = buffer.substring(0, lastDelim + 1);
                }
                if (curBuf.startsWith("--") && !curBuf.contains("=")) {
                    doCandidates(candidates, names.options(), curBuf, "", param);
                } else if (param.length() == 0) {
                    doCandidates(candidates, names.fieldsAndValues(), curBuf, "", "");
                } else if (param.contains(".")) {
                    int point = buffer.lastIndexOf(".");
                    param = buffer.substring(point + 1);
                    curBuf = buffer.substring(0, point + 1);
                    doCandidates(candidates, names.fields(), curBuf, "", param);
                } else if (names.encloseBy(param).length() == 1) {
                    lastDelim++;
                    String postFix = names.encloseBy(param);
                    param = buffer.substring(lastDelim + 1);
                    curBuf = buffer.substring(0, lastDelim + 1);
                    doCandidates(candidates, names.quoted(), curBuf, postFix, param);
                } else {
                    doCandidates(candidates, names.fieldsAndValues(), curBuf, "", param);
                }

            }
        }

        private void doCandidates(List<Candidate> candidates
                , Collection<String> fields, String curBuf, String postFix, String hint) {
            if (fields == null) {
                return;
            }
            for (String s : fields) {
                if (s != null && s.startsWith(hint)) {
                    candidates.add(new Candidate(AttributedString.stripAnsi(curBuf + s + postFix), s, null, null, null,
                            null, false));
                }
            }
        }

    }

    private class NamesAndValues {
        private final String[] delims = {"&", "\\|", "\\{", "\\}", "\\[", "\\]", "\\(", "\\)"
                , "\\+", "-", "\\*", "=", ">", "<", "~", "!", ":", ",", ";"};

        private Path fileNames;
        private Map<String, List<String>> names = new HashMap<>();
        private List<String> namedPipes;

        public NamesAndValues() {}

        @SuppressWarnings("unchecked")
        public NamesAndValues(ConfigurationPath configPath) {
            names.put("fields", new ArrayList<>());
            names.put("values", new ArrayList<>());
            names.put("quoted", new ArrayList<>());
            names.put("options", new ArrayList<>());
            if (configPath != null) {
                try {
                    fileNames = configPath.getUserConfig("pipeline-names.json", true);
                    Map<String, List<String>> temp = (Map<String, List<String>>) consoleEngine().slurp(fileNames);
                    for (Entry<String, List<String>> entry : temp.entrySet()) {
                        names.get(entry.getKey()).addAll((Collection<? extends String>) entry.getValue());
                    }
                } catch (Exception e) {
                }
            }
        }

        public boolean isPipe(String arg) {
            Map<String, List<String>> customPipes = consoleId != null ? consoleEngine().getPipes() : new HashMap<>();
            return isPipe(arg, customPipes.keySet());
        }

        public boolean hasPipes(Collection<String> args) {
            Map<String, List<String>> customPipes = consoleId != null ? consoleEngine().getPipes() : new HashMap<>();
            for (String a : args) {
                if (isPipe(a, customPipes.keySet()) || a.contains(">") || a.contains(">>")) {
                    return true;
                }
            }
            return false;
        }

        private boolean isPipe(String arg, Set<String> pipes) {
            return pipeName.containsValue(arg) || pipes.contains(arg);
        }

        public void extractNames(String line) {
            if (parser.getCommand(line).equals("pipe")) {
                return;
            }
            ArgsParser ap = new ArgsParser(parser);
            ap.parse(line);
            List<String> args = ap.args();
            int pipeId = 0;
            for (String a : args) {
                if (isPipe(a)) {
                    break;
                }
                pipeId++;
            }
            if (pipeId < args.size()) {
                StringBuilder sb = new StringBuilder();
                int redirectPipe = -1;
                for (int i = pipeId + 1; i < args.size(); i++) {
                    String arg = args.get(i);
                    if (!isPipe(arg) && !namedPipes().contains(arg)
                            && !arg.matches("\\d+") && redirectPipe != i - 1) {
                        if (arg.equals(">") || arg.equals(">>")) {
                            redirectPipe = i;
                        } else if (arg.matches("\\w+(\\(\\)){0,1}")) {
                            addValues(arg);
                        } else if (arg.matches("--\\w+(=.*|)$") && arg.length() > 4) {
                            int idx = arg.indexOf('=');
                            if (idx > 0) {
                                if (idx > 4) {
                                    addOptions(arg.substring(2, idx));
                                }
                                sb.append(arg.substring(idx + 1));
                                sb.append(" ");
                            } else if (idx == -1) {
                                addOptions(arg.substring(2));
                            }
                        } else {
                            sb.append(arg);
                            sb.append(" ");
                        }
                    } else {
                        redirectPipe = -1;
                    }
                }
                if (sb.length() > 0) {
                    String rest = sb.toString();
                    for (String d : delims) {
                        rest = rest.replaceAll(d, " ");
                    }
                    String[] words = rest.split("\\s+");
                    for (String w : words) {
                        if (w.length() < 3 || w.matches("\\d+")) {
                            continue;
                        }
                        if (isQuoted(w)) {
                            addQuoted(w.substring(1, w.length() - 1));
                        } else if (w.contains(".")) {
                            for (String f : w.split("\\.")) {
                                if (!f.matches("\\d+") && f.matches("\\w+")) {
                                    addFields(f);
                                }
                            }
                        } else if (w.matches("\\w+")) {
                            addValues(w);
                        }
                    }
                }
            }
            namedPipes = null;
        }

        public String encloseBy(String param) {
            boolean quoted = param.length() > 0 && (
                    param.startsWith("\"")
                            || param.startsWith("'")
                            || param.startsWith("/"));
            if (quoted && param.length() > 1) {
                quoted = !param.endsWith(Character.toString(param.charAt(0)));
            }
            return quoted ? Character.toString(param.charAt(0)) : "";
        }

        private boolean isQuoted(String word) {
            if (word.length() > 1 && ((word.startsWith("\"") && word.endsWith("\""))
                    || (word.startsWith("'") && word.endsWith("'"))
                    || (word.startsWith("/") && word.endsWith("/")))) {
                return true;
            }
            return false;
        }

        public int indexOfLastDelim(String word) {
            int out = -1;
            for (String d : delims) {
                int x = word.lastIndexOf(d.replace("\\", ""));
                if (x > out) {
                    out = x;
                }
            }
            return out;
        }

        private void addFields(String field) {
            add("fields", field);
        }

        private void addValues(String arg) {
            add("values", arg);
        }

        private void addQuoted(String arg) {
            add("quoted", arg);
        }

        private void addOptions(String arg) {
            add("options", arg);
        }

        private void add(String where, String value) {
            if (value.length() < 3) {
                return;
            }
            names.get(where).remove(value);
            names.get(where).add(0, value);
        }

        public List<String> namedPipes() {
            if (namedPipes == null) {
                namedPipes = consoleId != null ? consoleEngine().getNamedPipes() : new ArrayList<>();
            }
            return namedPipes;
        }

        public List<String> values() {
            return names.get("values");
        }

        public List<String> fields() {
            return names.get("fields");
        }

        public List<String> quoted() {
            return names.get("quoted");
        }

        public List<String> options() {
            return names.get("options");
        }

        private Set<String> fieldsAndValues() {
            Set<String> out = new HashSet<>();
            out.addAll(fields());
            out.addAll(values());
            return out;
        }

        private void truncate(String where, int maxSize) {
            if (names.get(where).size() > maxSize) {
                names.put(where, names.get(where).subList(0, maxSize));
            }
        }

        public void save() {
            if (consoleEngine() != null && fileNames != null) {
                int maxSize = consoleEngine().consoleOption("maxValueNames", 100);
                truncate("fields", maxSize);
                truncate("values", maxSize);
                truncate("quoted", maxSize);
                truncate("options", maxSize);
                consoleEngine().persist(fileNames, names);
            }
        }
    }

}<|MERGE_RESOLUTION|>--- conflicted
+++ resolved
@@ -402,11 +402,7 @@
             throw new IllegalArgumentException();
         }
         Object out = commandExecute.get(command).execute()
-<<<<<<< HEAD
                 .apply(new CommandInput(command, args, commandSession()));
-=======
-                          .apply(new CommandInput(command, args, commandSession()));
->>>>>>> 0c01986f
         if (exception != null) {
             throw exception;
         }
