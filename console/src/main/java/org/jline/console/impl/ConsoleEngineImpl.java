--- conflicted
+++ resolved
@@ -383,7 +383,6 @@
         public ScriptFile(String command, String cmdLine, String[] args) {
             this.cmdLine = cmdLine;
             try {
-<<<<<<< HEAD
                 if (!parser().validCommandName(command)) {
                     // DefaultParser not necessarily parse script file from command line.
                     // As an example for Groovy REPL demo '/tmp/script.jline' is not a valid command i.e.
@@ -415,22 +414,6 @@
                                 }
                             }
                             if (found) {
-=======
-                this.script = Paths.get(command);
-                this.cmdLine = cmdLine;
-                if (Files.exists(script)) {
-                    scriptExtension(command);
-                } else if (engine.hasVariable(VAR_PATH)) {
-                    boolean found = false;
-                    for (String p : (List<String>) engine.get(VAR_PATH)) {
-                        for (String e : scriptExtensions()) {
-                            String file = command + "." + e;
-                            Path path = Paths.get(p, file);
-                            if (Files.exists(path)) {
-                                script = path;
-                                scriptExtension(command);
-                                found = true;
->>>>>>> ecbd780c
                                 break;
                             }
                         }
